# Frequently Asked Questions

libessentia.so is not found after installing from source
--------------------------------------------------------
The library is installed into `/usr/local` and your system does not search for shared libraries there. [Configure your paths properly](http://unix.stackexchange.com/questions/67781/use-shared-libraries-in-usr-local-lib).


Build Essentia on Ubuntu 14.04 or earlier
-----------------------------------------
As it is noted in the [installation guide](http://essentia.upf.edu/documentation/installing.html), Essentia is only compatible with LibAv versions greater or equal to 10. The appropriate versions are distributed since Ubuntu 14.10 and Debian Jessie. If you have an earlier system (e.g., Ubuntu 14.04), you can choose one of the two options:

- upgrade your system which is recommended to do anyways in the long-term (e.g., to the latest Ubuntu LTS 16.04)
- install the LibAv dependency from source

To install LibAv from source:

- If you have installed LibAv before, remove it so that it does not mess up Essentia installation 
    ```
    sudo apt-get remove libavcodec-dev libavformat-dev libavutil-dev libavresample-dev
    ```
- Download and unpack [LibAv source code](https://libav.org/download/)
- Configure and build LibAv. The library will be installed to ```/usr/local```.
    ```
    ./configure --disable-yasm --enable-shared
    make
    sudo make install
    ```
- [Configure and build Essentia](http://essentia.upf.edu/documentation/installing.html#compiling-essentia)


Linux/OSX static builds
-----------------------

Follow the steps below to create static build of the library and executable example extractors.

Install additional tools required to build some of the dependencies. 

On Linux:
```
apt-get install yasm cmake
```

On OSX:
```
brew install yasm cmake wget
```

Prepare static builds for dependencies running a script (works both for Linux and OSX):
```
packaging/build_3rdparty_static_debian.sh
```

Alternatively, you can build each dependency apart running corresponding scripts inside ```packaging/debian_3rdparty``` folder:
```
cd packaging/debian_3rdparty
build_libav_nomuxers.sh
build_taglib.sh
build_fftw3.sh
build_libsamplerate.sh
build_yaml.sh
cd ../../
```

Build Essentia:
```
./waf configure  --with-static-examples
./waf
```

The static executables will be in the ```build/src/examples``` folder.


Building lightweight Essentia with reduced dependencies 
-----------------------------------------------------
Since version 2.1, build scripts can be configured to ignore 3rdparty dependencies required by Essentia in order to create a striped-down version of the library.  Use  ```./waf configure``` command with the ```--lightweight``` flag to provide the list of 3rdparty dependencies to be included. For example, the command below will configure to build Essentia avoiding all dependencies except fftw:
```
./waf configure --lightweight=fftw
```

Avoid all dependencies including fftw and build with KissFFT instead (BSD, included in Essentia therefore no external linking needed, cross-platform):

```
./waf configure --lightweight= --fft=KISS
```

Avoid all dependencies and build with Accelerate FFT (native on OSX/iOS):

```
./waf configure --lightweight= --fft=ACCELERATE
```

It is also possible to specify algorithms to be ignored using the ```--ignore-algos``` flag, although you need to take care that the ignored algorithm are not required by any of the algorithms and examples that will be compiled. 

Note, that Essentia includes in its code the Spline library (LGPLv3) which is used by Spline and CubicSpline algorithms and is built by default. To ignore this library, use the following flag in ```./waf configure``` command:
```
--ignore-algos=Spline,CubicSpline
```

For more details on the build flags, run:
```
./waf --help
```


Cross-compiling for Windows on Linux
------------------------------------

Install Mingw-w64 GCC:
```
sudo apt-get install  gcc-mingw-w64 
```

Build all dependencies (similarly to Linux static builds, make sure you have required tools installed):
```
./packaging/build_3rdparty_static_win32.sh
```

Build Essentia with static examples:
```
./waf configure --with-static-examples --cross-compile-mingw32
./waf
```


Cross-compiling for Android
---------------------------

A lightweight version of Essentia can be compiled using the ```--cross-compile-android``` flag. It requires reducing the dependencies to a bare minimum using KissFFT library for FFT. Specify the installation prefix with ```--prefix``` flag. Update the ```PATH``` variable to point to where you have your Android Standalone Toolchain.

```
export PATH=~/Dev/android/toolchain/bin:$PATH;
./waf configure --cross-compile-android --lightweight= --fft=KISS --prefix=/Users/carthach/Dev/android/modules/essentia
./waf
./waf install
```


Cross-compiling for iOS
-----------------------
A lightweight version of Essentia for iOS can be compiled using the ```--cross-compile-ios``` flag. It requires reducing the dependencies to a bare minimum using Accelerate Framework for FFT. 

```
./waf configure --cross-compile-ios --lightweight= --fft=ACCELERATE --build-static
```

You can also compile it for iOS simulator (so that you can test on your desktop) using ```--cross-compile-ios-sim``` flag.


Compiling Essentia to Javascript with Emscripten
------------------------------------------------
Use the instructions below to compile Essentia to Javascript. Among the dependencies, only FFTW3 is currently supported (see instructions to build it below). The rest of dependencies have not been tested, but they should work as well.

Install Emscripten following the [instructions](https://kripken.github.io/emscripten-site/docs/getting_started/downloads.html) on their website. If you downloaded the SDK manually, make sure to activate the Emscripten environment by executing `emsdk_env.sh`.
```
./path/to/emsdk_env.sh
```
Alternatively, you can install from Ubuntu/Debian repository (the environment will be activated by default).
```
sudo apt-get install emscripten
```

Get the latest FFTW3 source code, and prepare it for compilation and installation as an Emscripten system library and build it.
```
tar xf fftw-3.3.4.tar.gz
cd fftw-3.3.4
# Spawn a subshell to be able to use $EMSCRIPTEN in the command's args
emconfigure sh -c './configure --prefix=$EMSCRIPTEN/system/local/ CFLAGS="-Oz" --disable-fortran --enable-single'
emmake make
emmake make install
```

Finally, compile Essentia for Emscripten.
```
cd path/to/essentia
emconfigure sh -c './waf configure --prefix=$EMSCRIPTEN/system/local/ --lightweight=fftw --emscripten'
emmake ./waf
emmake ./waf install
```
Essentia is now built. If you want to build applications with Essentia and Emscripten, be sure to read their [tutorial](https://kripken.github.io/emscripten-site/docs/getting_started/Tutorial.html). Use the emcc compiler, preferably the ```-Oz``` option for size optimization, and include the static libraries for Essentia and FFTW as you would with source files. An example would be:
```
# Make sure your script can access the variable $EMSCRIPTEN
# (available to child processes of emconfigure and emmake)
LIB_DIR=$EMSCRIPTEN/system/local/lib
emcc -Oz -c application.cpp application.bc
emcc -Oz application.bc ${LIB_DIR}/libessentia.a ${LIB_DIR}/libfftw3f.a -o out.js
```


OSX static builds and templates (JUCE/VST and openFrameworks)
-------------------------------------------------------------

Here you can find portable 32-bit static builds of the Essentia C++ library and its dependencies for OSX (thanks to Cárthach from GiantSteps) as well as templates for JUCE/VST and openFrameworks:

https://github.com/GiantSteps/Essentia-Libraries


Building standalone Essentia Vamp plugin
----------------------------------------

It is possible to create a standalone binary for Essentia's Vamp plugin (works for Linux and OSX).

```
./waf configure --build-static --with-vamp --mode=release --lightweight= --fft=KISS
./waf
```

The resulting binary (```build/src/examples/libvamp_essentia.so``` on Linux, ```build/src/examples/libvamp_essentia.dylib``` on OSX) is a lightweight shared library that can be distributed as a single file without requirement to install Essentia's dependencies on the target machine.


Running tests
-------------
In the case you want to assure correct working of Essentia, do the tests.

The most important test is the basetest, it should never fail: 
```
./build/basetest
```

Run all python tests: 
```
./waf run_python_tests
```
    
Run all tests except specific ones:
```
python test/src/unittests/all_tests.py -audioloader_streaming
```

Run a specific test
```
python test/src/unittests/all_tests.py audioloader_streaming
```


Writing tests
-------------
<<<<<<< HEAD
It is manadatory to write python unit tests when developing new algorithms to be included in Essentia. The easiest way to start writing a test is to adapt [existing examples](https://github.com/MTG/essentia/tree/master/test/src/unittests).
=======
It is mandatory to write python unit tests when developing new algorithms to be included in Essentia. The easiest way to start writing a test is to adapt [existing examples](https://github.com/MTG/essentia/tree/master/test/src/unittest).
>>>>>>> 525dd7aa

All unit tests for algorithms are located in ```test/src/unittests``` folder. They are organized by sub-folders similarly to the code for the algorithms. 

Typically tests include:

- Tests for invalid parameters
- Tests for incorrect inputs
- Tests for empty, silence or constant-value inputs
- Tests for simulated data inputs for which the output is known
- Regression tests for real data inputs for which the reference output was previously computed.
    - These tests are able to detect if there was a change in output values according to the expected reference. The reference is not necessarily a 100% correct ground truth. In many case the reference is built using an earlier version of the same algorithm being tested or is obtained from other software.

A number of assert methods are available: 

- ```assertConfigureFails``` (test if algorithm configuration fails)
- ```assertComputeFails``` (test if algorithm's compute method fails)
- ```assertRaises``` (test if exception is raised)
- ```assertValidNumber``` (test if a number is not NaN nor Inf)
- ```assertEqual```, ```assertEqualVector```, ```assertEqualMatrix``` (test if observed and expected values are equal)
- ```assertAlmostEqualFixedPrecision```, ```assertAlmostEqualVectorFixedPrecision``` (test if observed and expected values are approximately equal by computing the difference, rounding to the given number on decimal places, and comparing to zero)
- ```assertAlmostEqual```, ```assertAlmostEqualVector```, ```assertAlmostEqualMatrix``` (test if observed and expected values are approximately equal according to the given allowed relative error.
- ```assertAlmostEqualAbs```, ```assertAlmostEqualVectorAbs``` (test if the difference between observed and expected value is lower than then the given absolute threshold)


How to compile my own C++ code that uses Essentia?
--------------------------------------------------

Here is an example how to compile [standard_mfcc.cpp](https://github.com/MTG/essentia/blob/2.0.1/src/examples/standard_mfcc.cpp) example on Linux linking with a system-wide installation of Essentia (done by ```./waf install```) and all its dependencies. Modify to your needs. 

```
g++ -pipe -Wall -O2 -fPIC -I/usr/local/include/essentia/ -I/usr/local/include/essentia/scheduler/ -I/usr/local/include/essentia/streaming/  -I/usr/local/include/essentia/utils -I/usr/include/taglib -I/usr/local/include/gaia2 -I/usr/include/qt4 -I/usr/include/qt4/QtCore -D__STDC_CONSTANT_MACROS standard_mfcc.cpp -o standard_mfcc -L/usr/local/lib -lessentia -lfftw3 -lyaml -lavcodec -lavformat -lavutil -lsamplerate -ltag -lfftw3f -lQtCore -lgaia2
```

Alternatively, if you want to create and build your own examples, the easiest way is to add them to ```src/examples``` folder, modify ```src/examples/wscript``` file accordingly and use ```./waf configure --with-examples; ./waf``` to build them.

You can build your application using XCode (OSX) following [these steps](https://github.com/MTG/essentia/issues/58#issuecomment-38530548).


How to compute music descriptors using Essentia?
------------------------------------------------

Because Essentia is a library you are very fexible in the ways you can compute descriptors out of audio:

- using [premade extractors out-of-box](extractors_out_of_box.html) (the easiest way without programming)
- using python (see [python tutorial](python_tutorial.html))
- writing your own C++ extractor (see the premade extractors as examples)


Training and running classifier models in Gaia
----------------------------------------------
In order to run classification in Essentia you need to prepare a classifier model in Gaia and run GaiaTransform algorithm configured to use this model. The example of using high-level models can be seen in the code of ```streaming_music_extractor```. Here we discuss the steps to be followed to train classifier models that can be used with this extractor.

1. Compute music descriptors using ```streaming_music_extractor``` for all audio files.
2. Install Gaia with python bindings.
3. Prepare json [groundtruth](https://github.com/MTG/gaia/blob/master/src/bindings/pygaia/scripts/classification/groundtruth_example.yaml) and [filelist](https://github.com/MTG/gaia/blob/master/src/bindings/pygaia/scripts/classification/filelist_example.yaml) files (see examples).
    - Groundtruth file maps identifiers for audio files (they can be paths to audio files or whatever id strings you want to use) to class labels. 
    - Filelist file maps these identifiers to the actual paths to the descriptor files for each audio track. 
4. Currently Gaia does not support loading descriptors in json format, as a workaround you can configure the extractor output to yaml format in Step 1, or run ```json_to_sig.py``` [conversion script](https://github.com/MTG/gaia/blob/master/src/bindings/pygaia/scripts/classification/json_to_sig.py).  
5. Run ```train_model.py``` script in Gaia ([here](https://github.com/MTG/gaia/blob/master/src/bindings/pygaia/scripts/classification/train_model.py)) with these groundtruth and filelist files. The script will create the classifier model file. 

6. The model file can now be used by a GaiaTransform algorithm inside ```streaming_music_extractor```. 

Alternatively to steps 3-5, you can use a simplified [script](https://github.com/MTG/gaia/blob/master/src/bindings/pygaia/scripts/classification/train_model_from_sigs.py) that trains a model given a folder with sub-folders corresponding to class names and containing descriptor files for these classes. 

Note that using a specific classifier model implies that you are expected to give a pool with the same descriptor layout as the one used in training as an input to GaiaTransform Algorithm. 

### How it works
To train the SVMs Gaia internally uses [LibSVM](https://www.csie.ntu.edu.tw/~cjlin/libsvm/) library. The training script automatically creates an SVM model given a ground-truth dataset using the best combination of parameters for data preprocessing and SVM that it can find in a grid search. Testing all possible combinations the script conducts a 5-fold cross-validation for each one of them: The ground-truth dataset is randomly split into train and test sets, the model is trained on the train set and is evaluated on the test set. Results are averaged across 5 folds including the confusion matrix. After all combinations of parameters have been evaluated, the winner combination is selected according to the best accuracy obtained in cross-validation and the final SVM classifier model is trained using *all* ground-truth data. See the "Cross-validation and Grid-search" section in the [practical guide to SVM classification](https://www.csie.ntu.edu.tw/~cjlin/papers/guide/guide.pdf) for more details.

The combinations of parameters tested in a grid search by default are mentioned [in the code](https://github.com/MTG/gaia/blob/master/src/bindings/pygaia/scripts/classification/classification_project_template.yaml). Users are able to modify these parameters according to their needs by creating such a classification project file on their own.

The parameters include:
- SVM kernel type: polynomial or RBF
- SVM type: currently only C-SVC
- SVM C and gamma parameters
- preprocessing type:
    - use all descriptors, no preprocessing
    - use ```lowlevel.*``` descriptors only
    - discard energy bands descriptors (```*barkbands*```, ```*energyband*```, ```*melbands*```, ```*erbbands*```)
    - use all descriptors, normalize values
    - use all descriptors, normalize and gaussianize values
- number of folds in cross-validation: 5 by default

In the preprocessing stage, training script loads all descriptor files according to the preprocessing type. Additionally, a number of descriptors are always ignored, including all ```metadata*``` that is the information not directly associated with audio analysis. The ```*.dmean```, ```*.dvar```, ```*.min```, ```*.max```, ```*.cov``` descriptors are also ignored, and therefore, currently only means and variances are used for descriptors summarized across frames. Non-numerical descriptors are enumerated (```tonal.chords_key```, ```tonal.chords_scale```, ```tonal.key_key```, ```tonal.key_scale```).

Note that cross-validation script splits the ground-truth dataset into train and test sets randomly. In the case of music classification tasks one may want to assure artist/album filtering (that is, no artist/album occures in the test set if it occures in train set). Current way to achieve it is to ensure that the whole input dataset contains only one item per artist/album. Alternatively, you can adapt the scripts to suit your needs.


How to know which other Algorithms an Algorithm uses?
-----------------------------------------------------

The most obvious answer is: by reading its code. However, it is also possible to generate such a list automatically. 

Running the python script ```src/examples/python/show_algo_dependencies.py``` will output a list of all intermediate Algorithms created within each Algorithm in Essentia. It utilizes the logging framework and watches for messages generated by AlgorithmFactory at the moment of running ```create()``` method for each internal algorithm.  

Note, that you cannot be sure this list of dependencies is 100% correct as the script simply instantiates each algorithm to test for its dependencies, but does not run the ```compute``` stage. It is up to developers conscience to keep instantiations in a correct place, and if an Algorithm is being created on the ```compute``` stage, it will be unnoticed.

## How many algorithms are in Essentia?

The amount of algorithms counting streaming and standard mode separately:
```
python src/examples/python/show_algo_dependencies.py > /tmp/all.txt
cat /tmp/all.txt | grep -- "---------- " | wc -l
```

The amount of algorithms counting both modes as one algorithm:
```
python src/examples/python/show_algo_dependencies.py > /tmp/all.txt
cat /tmp/all.txt | grep -- "---------- " | cut -c 12- | sed s/"streaming : "// | sed s/"standard : "// | sed s/" ----------"// | sort -u | wc -l
```


Using Essentia real-time
------------------------
You can use Essentia's streaming mode in real time feeding input audio frames to a network of algorithms via RingBufferInput. The output of the network can be consumed in real time using RingBufferOutput. 

As an example, see the code of [essentiaRT~](https://github.com/GiantSteps/MC-Sonaar/tree/master/essentiaRT~). 

- [EssentiaOnset.cpp#L70](https://github.com/GiantSteps/MC-Sonaar/blob/master/essentiaRT~/EssentiaOnset.cpp#L70)
- [EssentiaOnset.cpp#L127](https://github.com/GiantSteps/MC-Sonaar/blob/master/essentiaRT~/EssentiaOnset.cpp#L127)
- [main.cpp](https://github.com/GiantSteps/MC-Sonaar/blob/master/essentiaRT~/main.cpp)

You can also use Essentia's standard mode for real-time computations. 

Not all algorithms available in the library are suited for real-time analysis due to their computational complexity. Some complex algorithms, such as BeatTrackerDegara, BeatTrackerMultiFeatures, and PredominantMelody, require large segments of audio in order to function properly.

Make sure that you do not reconfigure an algorithm (from the main UI thread, most likely) while an audio callback (from an audio thread) is currently being called, as the algorithms are not thread-safe.


Essentia Music Extractor
------------------------

### Converting descriptor files to CSV

Many researchers are still unfamiliar with [JSON](https://en.wikipedia.org/wiki/JSON) and instead commonly use [CSV](https://en.wikipedia.org/wiki/Comma-separated_values) file format. We have provided a python script that can convert a bunch of input JSON descriptor files (produced by Music Extractor or Freesound extractor) into a CSV file, where each raw represents analysis results for a particular audio recording. 

For more help, run: 
```
python src/examples/python/json_to_csv.py -h
```

Example command that merges analysis for two recordings, ignoring a bunch of descriptors:
```
python src/examples/python/json_to_csv.py -i /tmp/1.json /tmp/2.json -o /tmp/foo.csv --include metadata.audio_properties.* metadata.tags.musicbrainz_recordingid.0 lowlevel.* rhythm.* tonal.* --ignore *.min *.min.* *.max *.max.* *.dvar *.dvar2 *.dvar.* *.dvar2.* *.dmean *.dmean2 *.dmean.* *.dmean2.* *.cov.* *.icov.* rhythm.beats_position.*  --add-filename
```


<|MERGE_RESOLUTION|>--- conflicted
+++ resolved
@@ -234,11 +234,7 @@
 
 Writing tests
 -------------
-<<<<<<< HEAD
 It is manadatory to write python unit tests when developing new algorithms to be included in Essentia. The easiest way to start writing a test is to adapt [existing examples](https://github.com/MTG/essentia/tree/master/test/src/unittests).
-=======
-It is mandatory to write python unit tests when developing new algorithms to be included in Essentia. The easiest way to start writing a test is to adapt [existing examples](https://github.com/MTG/essentia/tree/master/test/src/unittest).
->>>>>>> 525dd7aa
 
 All unit tests for algorithms are located in ```test/src/unittests``` folder. They are organized by sub-folders similarly to the code for the algorithms. 
 
