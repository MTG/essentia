--- conflicted
+++ resolved
@@ -200,14 +200,6 @@
         tdm_include = tdm_root + "/include"
         tdm_lib = tdm_root + "/lib"
 
-<<<<<<< HEAD
-=======
-        # make pkgconfig find 3rdparty libraries in packaging/win32_3rdparty
-        # libs_3rdparty = ['yaml-0.1.5', 'fftw-3.3.3', 'libav-0.8.9', 'libsamplerate-0.1.8', 'chromaprint-1.4.2']
-        # libs_paths = [';packaging\win32_3rdparty\\' + lib + '\lib\pkgconfig' for lib in libs_3rdparty]
-        # os.environ["PKG_CONFIG_PATH"] = ';'.join(libs_paths)
-
->>>>>>> 78cc8b44
         os.environ["PKG_CONFIG_PATH"] = tdm_root + '\lib\pkgconfig'
 
         # TODO why this code does not work?
@@ -275,13 +267,10 @@
         # compile libgcc and libstd statically when using MinGW
         ctx.env.CXXFLAGS = ['-static-libgcc', '-static-libstdc++']
 
-<<<<<<< HEAD
     elif ctx.options.WITH_STATIC_EXAMPLES and (sys.platform.startswith('linux') or sys.platform == 'darwin'):
         print ("→ Compiling with static examples on Linux/OSX: search for pre-built dependencies in 'packaging/debian_3rdparty'")
         os.environ["PKG_CONFIG_PATH"] = 'packaging/debian_3rdparty/lib/pkgconfig'
         os.environ["PKG_CONFIG_LIBDIR"] = os.environ["PKG_CONFIG_PATH"]
-=======
->>>>>>> 78cc8b44
 
     ctx.load('compiler_cxx compiler_c')
 
@@ -349,9 +338,10 @@
 
 
 def run_python_tests(ctx):
-<<<<<<< HEAD
+    print("Running python unit tests using %s" % sys.executable)
+
     print("Make sure to install Essentia library and python extension before running python tests")
-    ret = os.system('python test/src/unittest/all_tests.py')
+    ret = os.system('%s test/src/unittest/all_tests.py' % sys.executable)
 
     # Some old code below attempts to create a local python package folder to run
     # python tests without a need to run waf install first. It won't necessarily
@@ -361,18 +351,8 @@
     #os.system('mkdir -p build/python')
     #os.system('cp -r src/python/essentia build/python/')
     #os.system('cp build/src/python/_essentia.so build/python/essentia')
-    #ret = os.system('PYTHONPATH=build/python python test/src/unittest/all_tests.py')
-
-=======
-    print("Running python unit tests using %s" % sys.executable)
-
-    # create a local python package folder
-    os.system('mkdir -p build/python')
-    os.system('cp -r src/python/essentia build/python/')
-    os.system('cp build/src/python/_essentia*.so build/python/essentia')
-
-    ret = os.system('PYTHONPATH=build/python %s test/src/unittests/all_tests.py' % sys.executable)
->>>>>>> 78cc8b44
+    #ret = os.system('PYTHONPATH=build/python %s test/src/unittests/all_tests.py' % sys.executable)
+
     if ret:
         ctx.fatal('failed to run python tests. Check test output')
 
