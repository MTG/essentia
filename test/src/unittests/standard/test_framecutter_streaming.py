--- conflicted
+++ resolved
@@ -26,7 +26,7 @@
 
 class TestFrameCutter_Streaming(TestCase):
 
-    def cutFrames(self, options, input=list(range(100))):
+    def cutFrames(self, options, input=range(100)):
         input = [float(x) for x in input]
         gen = VectorInput(input)
         pool = Pool()
@@ -90,7 +90,7 @@
                    "startFromZero": True}
 
         found = self.cutFrames(options)
-        expected = [list(range(100))]
+        expected = [range(100)]
         self.assertEqualMatrix(found, expected)
 
     def testLastFrame2(self):
@@ -132,7 +132,7 @@
                    "startFromZero": True}
 
         found = self.cutFrames(options)
-        expected = [list(range(20))]
+        expected = [range(20)]
         self.assertEqualMatrix(found, expected)
 
     def testBigHopSize2(self):
@@ -141,11 +141,7 @@
                    "startFromZero": True}
 
         found = self.cutFrames(options)
-<<<<<<< HEAD
-        expected = [ list(range(20)), [99] + [0]*19 ]
-=======
         expected = [list(range(20)), [99] + [0]*19]
->>>>>>> f7a4299f
         self.assertEqualMatrix(found, expected)
 
 
@@ -155,11 +151,7 @@
                    "startFromZero": False}
 
         found = self.cutFrames(options)
-<<<<<<< HEAD
-        expected = [[0]*10 + list(range(10)),list(range(90,100)) + [0]*10]
-=======
         expected = [[0]*10 + list(range(10)), list(range(90,100)) + [0]*10]
->>>>>>> f7a4299f
         self.assertEqualMatrix(found, expected)
 
 
@@ -168,7 +160,7 @@
                    "hopSize": 2,
                    "startFromZero": True}
 
-        found = self.cutFrames(options, list(range(1, 6)))
+        found = self.cutFrames(options, range(1, 6))
         expected = [[ 1, 2, 3 ],
                     [ 3, 4, 5 ]]
         self.assertEqualMatrix(found, expected)
@@ -179,7 +171,7 @@
                    "hopSize": 1,
                    "startFromZero": True}
 
-        found = self.cutFrames(options, list(range(1, 4)))
+        found = self.cutFrames(options, range(1, 4))
         expected = [[ 1, 2 ],
                     [ 2, 3 ]]
         self.assertEqualMatrix(found, expected)
@@ -190,8 +182,8 @@
                    "hopSize": 2,
                    "startFromZero": False}
 
-        found = self.cutFrames(options, list(range(1, 6)))
-        expected = [[0,0,1], list(range(1,4)), list(range(3,6)),  [5,0,0]]
+        found = self.cutFrames(options, range(1, 6))
+        expected = [[0,0,1], range(1,4), range(3,6),  [5,0,0]]
         self.assertEqualMatrix(found, expected)
 
 
@@ -200,13 +192,8 @@
                    "hopSize": 1,
                    "startFromZero": False}
 
-<<<<<<< HEAD
-        found = self.cutFrames(options, list(range(1, 4)))
-        expected = [[0,1], list(range(1,3)), list(range(2,4)), list(range(3,4))+[0]]
-=======
         found = self.cutFrames(options, range(1, 4))
         expected = [[0,1], range(1,3), range(2,4), list(range(3,4))+[0]]
->>>>>>> f7a4299f
         self.assertEqualMatrix(found, expected)
 
     def testIncompatibleParams(self):
@@ -214,194 +201,150 @@
                                                      'validFrameThresholdRatio' : .6})
 
     def testDropLastFrame_StartFromZeroEvenFrameSize(self):
-        expected = [list(range(1,  11)),
-                    list(range(11, 21)),
-                    list(range(21, 31)),
-                    list(range(31, 41)),
-                    list(range(41, 51))]
+        expected = [range(1,  11),
+                    range(11, 21),
+                    range(21, 31),
+                    range(31, 41),
+                    range(41, 51)]
 
         # test with ratio = 1
         options = {'frameSize': 10, 'hopSize': 10,
                    'startFromZero': True, 'validFrameThresholdRatio': 1}
-        found = self.cutFrames(options, list(range(1, 60)))
+        found = self.cutFrames(options, range(1, 60))
         self.assertEqualMatrix(found, expected)
 
         # test with ratio = .9
         options = {'frameSize': 10, 'hopSize': 10,
                    'startFromZero': True, 'validFrameThresholdRatio': .9}
-        found = self.cutFrames(options, list(range(1, 59)))
+        found = self.cutFrames(options, range(1, 59))
         self.assertEqualMatrix(found, expected)
 
         # test with ratio = .2
         options = {'frameSize': 10, 'hopSize': 10,
                    'startFromZero': True, 'validFrameThresholdRatio': .2}
-        found = self.cutFrames(options, list(range(1, 52)))
+        found = self.cutFrames(options, range(1, 52))
         self.assertEqualMatrix(found, expected)
 
     def testDontDropLastFrame_StartFromZeroEvenFrameSize(self):
         # test with ratio = 1
         options = {'frameSize': 10, 'hopSize': 10,
                    'startFromZero': True, 'validFrameThresholdRatio': 1}
-        found = self.cutFrames(options, list(range(1, 61)))
-        expected = [list(range(1,  11)),
-                    list(range(11, 21)),
-                    list(range(21, 31)),
-                    list(range(31, 41)),
-                    list(range(41, 51)),
-                    list(range(51, 61))]
+        found = self.cutFrames(options, range(1, 61))
+        expected = [range(1,  11),
+                    range(11, 21),
+                    range(21, 31),
+                    range(31, 41),
+                    range(41, 51),
+                    range(51, 61)]
         self.assertEqualMatrix(found, expected)
 
 
         # test with ratio = .9
         options = {'frameSize': 10, 'hopSize': 10,
                    'startFromZero': True, 'validFrameThresholdRatio': .9}
-<<<<<<< HEAD
-        found = self.cutFrames(options, list(range(1, 60)))
-        expected = [list(range(1,  11)),
-                    list(range(11, 21)),
-                    list(range(21, 31)),
-                    list(range(31, 41)),
-                    list(range(41, 51)),
-=======
         found = self.cutFrames(options, range(1, 60))
         expected = [range(1,  11),
                     range(11, 21),
                     range(21, 31),
                     range(31, 41),
                     range(41, 51),
->>>>>>> f7a4299f
                     list(range(51, 60))+[0]]
         self.assertEqualMatrix(found, expected)
 
         # test with ratio = .2
         options = {'frameSize': 10, 'hopSize': 10,
                    'startFromZero': True, 'validFrameThresholdRatio': .2}
-<<<<<<< HEAD
-        found = self.cutFrames(options, list(range(1, 53)))
-        expected = [list(range(1,  11)),
-                    list(range(11, 21)),
-                    list(range(21, 31)),
-                    list(range(31, 41)),
-                    list(range(41, 51)),
-=======
         found = self.cutFrames(options, range(1, 53))
         expected = [range(1,  11),
                     range(11, 21),
                     range(21, 31),
                     range(31, 41),
                     range(41, 51),
->>>>>>> f7a4299f
                     list(range(51, 53))+[0]*8]
         self.assertEqualMatrix(found, expected)
 
     def testDropLastFrame_StartFromZeroOddFrameSize(self):
-        expected = [list(range(1,  12)),
-                    list(range(12, 23)),
-                    list(range(23, 34)),
-                    list(range(34, 45)),
-                    list(range(45, 56))]
+        expected = [range(1,  12),
+                    range(12, 23),
+                    range(23, 34),
+                    range(34, 45),
+                    range(45, 56)]
 
         # test with ratio = 1
         options = {'frameSize': 11, 'hopSize': 11,
                    'startFromZero': True, 'validFrameThresholdRatio': 1}
-        found = self.cutFrames(options, list(range(1, 66)))
+        found = self.cutFrames(options, range(1, 66))
         self.assertEqualMatrix(found, expected)
 
         # test with ratio = .9
         options = {'frameSize': 11, 'hopSize': 11,
                    'startFromZero': True, 'validFrameThresholdRatio': .9}
-        found = self.cutFrames(options, list(range(1, 65)))
+        found = self.cutFrames(options, range(1, 65))
         self.assertEqualMatrix(found, expected)
 
         # test with ratio = .2
         options = {'frameSize': 11, 'hopSize': 11,
                    'startFromZero': True, 'validFrameThresholdRatio': .2}
-        found = self.cutFrames(options, list(range(1, 57)))
+        found = self.cutFrames(options, range(1, 57))
         self.assertEqualMatrix(found, expected)
 
     def testDontDropLastFrame_StartFromZeroOddFrameSize(self):
         # test with ratio = 1
         options = {'frameSize': 11, 'hopSize': 11,
                    'startFromZero': True, 'validFrameThresholdRatio': 1}
-        found = self.cutFrames(options, list(range(1, 67)))
-        expected = [list(range(1,  12)),
-                    list(range(12, 23)),
-                    list(range(23, 34)),
-                    list(range(34, 45)),
-                    list(range(45, 56)),
-                    list(range(56, 67))]
+        found = self.cutFrames(options, range(1, 67))
+        expected = [range(1,  12),
+                    range(12, 23),
+                    range(23, 34),
+                    range(34, 45),
+                    range(45, 56),
+                    range(56, 67)]
         self.assertEqualMatrix(found, expected)
 
 
         # test with ratio = .9
         options = {'frameSize': 11, 'hopSize': 11,
                    'startFromZero': True, 'validFrameThresholdRatio': .9}
-<<<<<<< HEAD
-        found = self.cutFrames(options, list(range(1, 66)))
-        expected = [list(range(1,  12)),
-                    list(range(12, 23)),
-                    list(range(23, 34)),
-                    list(range(34, 45)),
-                    list(range(45, 56)),
-=======
         found = self.cutFrames(options, range(1, 66))
         expected = [range(1,  12),
                     range(12, 23),
                     range(23, 34),
                     range(34, 45),
                     range(45, 56),
->>>>>>> f7a4299f
                     list(range(56, 66))+[0]]
         self.assertEqualMatrix(found, expected)
 
         # test with ratio = .2
         options = {'frameSize': 11, 'hopSize': 11,
                    'startFromZero': True, 'validFrameThresholdRatio': .2}
-<<<<<<< HEAD
-        found = self.cutFrames(options, list(range(1, 59)))
-        expected = [list(range(1,  12)),
-                    list(range(12, 23)),
-                    list(range(23, 34)),
-                    list(range(34, 45)),
-                    list(range(45, 56)),
-=======
         found = self.cutFrames(options, range(1, 59))
         expected = [range(1,  12),
                     range(12, 23),
                     range(23, 34),
                     range(34, 45),
                     range(45, 56),
->>>>>>> f7a4299f
                     list(range(56, 59))+[0]*8]
         self.assertEqualMatrix(found, expected)
 
     def testDropLastFrame_EvenFrameSize(self):
         expected = [[0]*5+list(range(1, 6)),
-<<<<<<< HEAD
-                          list(range(6, 16)),
-                          list(range(16, 26)),
-                          list(range(26, 36)),
-                          list(range(36, 46)),
-                          list(range(46, 56))]
-=======
                           range(6, 16),
                           range(16, 26),
                           range(26, 36),
                           range(36, 46),
                           range(46, 56)]
->>>>>>> f7a4299f
 
         # test with ratio = .5 (highest threshold possible with
         # startFromZero == false)
         options = {'frameSize': 10, 'hopSize': 10,
                    'startFromZero': False, 'validFrameThresholdRatio': .5}
-        found = self.cutFrames(options, list(range(1, 60)))
+        found = self.cutFrames(options, range(1, 60))
         self.assertEqualMatrix(found, expected)
 
         # test with ratio = .2
         options = {'frameSize': 10, 'hopSize': 10,
                    'startFromZero': False, 'validFrameThresholdRatio': .2}
-        found = self.cutFrames(options, list(range(1, 57)))
+        found = self.cutFrames(options, range(1, 57))
         self.assertEqualMatrix(found, expected)
 
     def testDontDropLastFrame_EvenFrameSize(self):
@@ -409,11 +352,7 @@
         # startFromZero == false)
         options = {'frameSize': 10, 'hopSize': 10,
                    'startFromZero': False, 'validFrameThresholdRatio': .5}
-<<<<<<< HEAD
-        found = self.cutFrames(options, list(range(1, 61)))
-=======
         found = self.cutFrames(options, range(1, 61))
->>>>>>> f7a4299f
         expected = [[0]*5+list(range(1, 6)),
                           list(range(6, 16)),
                           list(range(16, 26)),
@@ -426,11 +365,7 @@
         # test with ratio = .2
         options = {'frameSize': 10, 'hopSize': 10,
                    'startFromZero': False, 'validFrameThresholdRatio': .2}
-<<<<<<< HEAD
-        found = self.cutFrames(options, list(range(1, 58)))
-=======
         found = self.cutFrames(options, range(1, 58))
->>>>>>> f7a4299f
         expected = [[0]*5+list(range(1, 6)),
                           list(range(6, 16)),
                           list(range(16, 26)),
@@ -451,13 +386,13 @@
         # startFromZero == false)
         options = {'frameSize': 11, 'hopSize': 11,
                    'startFromZero': False, 'validFrameThresholdRatio': .5}
-        found = self.cutFrames(options, list(range(1, 55)))
+        found = self.cutFrames(options, range(1, 55))
         self.assertEqualMatrix(found, expected)
 
         # test with ratio = .2
         options = {'frameSize': 11, 'hopSize': 11,
                    'startFromZero': False, 'validFrameThresholdRatio': .2}
-        found = self.cutFrames(options, list(range(1, 51)))
+        found = self.cutFrames(options, range(1, 51))
         self.assertEqualMatrix(found, expected)
 
     def testDontDropLastFrame_OddFrameSize(self):
@@ -465,11 +400,7 @@
         # startFromZero == false)
         options = {'frameSize': 11, 'hopSize': 11,
                    'startFromZero': False, 'validFrameThresholdRatio': .5}
-<<<<<<< HEAD
-        found = self.cutFrames(options, list(range(1, 56)))
-=======
         found = self.cutFrames(options, range(1, 56))
->>>>>>> f7a4299f
         expected = [[0]*6+list(range( 1,  6)),
                           list(range( 6, 17)),
                           list(range(17, 28)),
@@ -481,11 +412,7 @@
         # test with ratio = .2
         options = {'frameSize': 11, 'hopSize': 11,
                    'startFromZero': False, 'validFrameThresholdRatio': .2}
-<<<<<<< HEAD
-        found = self.cutFrames(options, list(range(1, 53)))
-=======
         found = self.cutFrames(options, range(1, 53))
->>>>>>> f7a4299f
         expected = [[0]*6+list(range( 1,  6)),
                           list(range( 6, 17)),
                           list(range(17, 28)),
@@ -579,4 +506,4 @@
 suite = allTests(TestFrameCutter_Streaming)
 
 if __name__ == '__main__':
-    TextTestRunner(verbosity=2).run(suite)+TextTestRunner(verbosity=2).run(suite)