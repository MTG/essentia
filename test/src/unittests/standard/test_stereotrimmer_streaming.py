--- conflicted
+++ resolved
@@ -30,11 +30,7 @@
         startIdx = int(start*sr);
         stopIdx = int(end*sr)
         if stopIdx > size: stopIdx = size
-<<<<<<< HEAD
         expected = list(range(startIdx,stopIdx))
-=======
-        expected = range(startIdx,stopIdx)
->>>>>>> f7a4299f
         expected = list(zip(expected, expected))
         gen = VectorInput(input)
         pool = Pool()
