--- conflicted
+++ resolved
@@ -48,11 +48,7 @@
 
     def testPreferredSize(self):
         # NB: this is not as useful as before when we had a preferredSize parameter
-<<<<<<< HEAD
-        input = [ float(i) for i in range(44100)]
-=======
         input = [float(i) for i in range(44100)]
->>>>>>> f7a4299f
         result = self.accumulate(input, size=1024)
         self.assertEqualVector(result, input)
 
