#!/usr/bin/env python

# Copyright (C) 2006-2016  Music Technology Group - Universitat Pompeu Fabra
#
# This file is part of Essentia
#
# Essentia is free software: you can redistribute it and/or modify it under
# the terms of the GNU Affero General Public License as published by the Free
# Software Foundation (FSF), either version 3 of the License, or (at your
# option) any later version.
#
# This program is distributed in the hope that it will be useful, but WITHOUT
# ANY WARRANTY; without even the implied warranty of MERCHANTABILITY or FITNESS
# FOR A PARTICULAR PURPOSE.  See the GNU General Public License for more
# details.
#
# You should have received a copy of the Affero GNU General Public License
# version 3 along with this program. If not, see http://www.gnu.org/licenses/



from essentia_test import *


<<<<<<< HEAD
def cutFrames(params, input = list(range(100))):
=======
def cutFrames(params, input=list(range(100))):
>>>>>>> f7a4299f
    if not 'validFrameThresholdRatio' in params:
        params['validFrameThresholdRatio'] = 0
    framegen = FrameGenerator(input,
                              frameSize=params['frameSize'],
                              hopSize=params['hopSize'],
                              validFrameThresholdRatio=params['validFrameThresholdRatio'],
                              startFromZero=params['startFromZero'])

    return [frame for frame in framegen]



class TestFrameCutter(TestCase):

    def testInvalidParam(self):
        fcreator = FrameCutter()
        self.assertConfigureFails(fcreator, {'frameSize': 0})
        self.assertConfigureFails(fcreator, {'frameSize': -23})
        self.assertConfigureFails(fcreator, {'hopSize': 0})
        self.assertConfigureFails(fcreator, {'hopSize': -23})

    # extreme conditions
    def testEmpty(self):
        found = cutFrames({'frameSize': 100, 'hopSize': 60, 'startFromZero': True}, array([]))
        expected = []
        self.assertEqualMatrix(found, expected)

    def testEmptyCentered(self):
        found = cutFrames({'frameSize': 100, 'hopSize': 60, 'startFromZero': False}, array([]))
        expected = []
        self.assertEqualMatrix(found, expected)

    def testOne(self):
        found = cutFrames({'frameSize': 100, 'hopSize': 60, 'startFromZero': True}, array([23]))
        expected = [[23] + [0]*99]
        self.assertEqualMatrix(found, expected)

    def testOneCentered(self):
        found = cutFrames({'frameSize': 100, 'hopSize': 60, 'startFromZero': False}, array([23]))
        expected = [[0]*50 + [23] + [0]*49]
        self.assertEqualMatrix(found, expected)

    # test we get the last frame right
    def testLastFrame(self):
<<<<<<< HEAD
        found = cutFrames({ 'frameSize': 100, 'hopSize': 60, 'startFromZero': True })
        expected = [list(range(100))]
        self.assertEqualMatrix(found, expected)

    def testLastFrame2(self):
        found = cutFrames({ 'frameSize': 101, 'hopSize': 60, 'startFromZero': True })
        expected = [ list(range(100))+[0] ]
        self.assertEqualMatrix(found, expected)

    def testLastFrameCentered(self):
        found = cutFrames({ 'frameSize': 100, 'hopSize': 60, 'startFromZero': False })
=======
        found = cutFrames({'frameSize': 100, 'hopSize': 60, 'startFromZero': True})
        expected = [range(100)]
        self.assertEqualMatrix(found, expected)

    def testLastFrame2(self):
        found = cutFrames({'frameSize': 101, 'hopSize': 60, 'startFromZero': True})
        expected = [list(range(100))+[0]]
        self.assertEqualMatrix(found, expected)

    def testLastFrameCentered(self):
        found = cutFrames({'frameSize': 100, 'hopSize': 60, 'startFromZero': False})
>>>>>>> f7a4299f
        expected = [ [0]*50 + list(range(50)),
                     list(range(10, 100)) + [0]*10,
                     list(range(70, 100)) + [0]*70 ]
        self.assertEqualMatrix(found, expected)

    def testLastFrameCentered2(self):
<<<<<<< HEAD
        found = cutFrames({ 'frameSize': 102, 'hopSize': 60, 'startFromZero': False })
=======
        found = cutFrames({'frameSize': 102, 'hopSize': 60, 'startFromZero': False})
>>>>>>> f7a4299f
        expected = [ [0]*51 + list(range(51)),
                     list(range(9, 100)) + [0]*11,
                     list(range(69, 100)) + [0]*71 ]
        self.assertEqualMatrix(found, expected)

    def testLastFrameCentered3(self):
<<<<<<< HEAD
        found = cutFrames({ 'frameSize': 101, 'hopSize': 60, 'startFromZero': False })
=======
        found = cutFrames({'frameSize': 101, 'hopSize': 60, 'startFromZero': False})
>>>>>>> f7a4299f
        expected = [ [0]*51 + list(range(50)),
                     list(range(9, 100)) + [0]*10,
                     list(range(69, 100)) + [0]*70 ]
        self.assertEqualMatrix(found, expected)

    # test hopSize > frameSize
    def testBigHopSize(self):
<<<<<<< HEAD
        found = cutFrames({ 'frameSize': 20, 'hopSize': 100, 'startFromZero': True })
        expected = [ list(range(20)) ]
        self.assertEqualMatrix(found, expected)

    def testBigHopSize2(self):
        found = cutFrames({ 'frameSize': 20, 'hopSize': 40, 'startFromZero': True })
        expected = [ list(range(20)),  list(range(40,60)), list(range(80,100))]
        self.assertEqualMatrix(found, expected)

    def testBigHopSizeCentered(self):
        found = cutFrames({ 'frameSize': 20, 'hopSize': 100, 'startFromZero': False })
        expected = [ [0]*10 + list(range(10)),
                     list(range(90,100)) + [0]*10 ]
        self.assertEqualMatrix(found, expected)

    def testBigHopSizeCentered2(self):
        found = cutFrames({ 'frameSize': 20, 'hopSize': 40, 'startFromZero': False})
        expected = [ [0]*10+list(range(10)),  list(range(30,50)), list(range(70,90))]
=======
        found = cutFrames({'frameSize': 20, 'hopSize': 100, 'startFromZero': True})
        expected = [ range(20) ]
        self.assertEqualMatrix(found, expected)

    def testBigHopSize2(self):
        found = cutFrames({'frameSize': 20, 'hopSize': 40, 'startFromZero': True})
        expected = [list(range(20)),  list(range(40, 60)), list(range(80, 100))]
        self.assertEqualMatrix(found, expected)

    def testBigHopSizeCentered(self):
        found = cutFrames({'frameSize': 20, 'hopSize': 100, 'startFromZero': False})
        expected = [[0]*10 + list(range(10)), list(range(90, 100)) + [0]*10]
        self.assertEqualMatrix(found, expected)

    def testBigHopSizeCentered2(self):
        found = cutFrames({'frameSize': 20, 'hopSize': 40, 'startFromZero': False})
        expected = [ [0]*10+list(range(10)),  list(range(30,50)), list(range(70, 90))]
>>>>>>> f7a4299f
        self.assertEqualMatrix(found, expected)

    # full-fledged tricky tests
    def testComplex(self):
<<<<<<< HEAD
        found = cutFrames({ 'frameSize': 3, 'hopSize': 2, 'startFromZero': True }, list(range(1, 6)))
=======
        found = cutFrames({'frameSize': 3, 'hopSize': 2, 'startFromZero': True}, list(range(1, 6)))
>>>>>>> f7a4299f
        expected = [[ 1, 2, 3 ],
                    [ 3, 4, 5 ]]
        self.assertEqualMatrix(found, expected)

    def testComplex2(self):
<<<<<<< HEAD
        found = cutFrames({ 'frameSize': 2, 'hopSize': 1, 'startFromZero': True }, list(range(1, 4)))
=======
        found = cutFrames({'frameSize': 2, 'hopSize': 1, 'startFromZero': True}, list(range(1, 4)))
>>>>>>> f7a4299f
        expected = [[ 1, 2 ],
                    [ 2, 3 ]]
        self.assertEqualMatrix(found, expected)

    def testComplexCentered(self):
<<<<<<< HEAD
        found = cutFrames({ 'frameSize': 3, 'hopSize': 2, 'startFromZero': False }, list(range(1, 6)))
=======
        found = cutFrames({'frameSize': 3, 'hopSize': 2, 'startFromZero': False}, list(range(1, 6)))
>>>>>>> f7a4299f
        expected = [[ 0, 0, 1 ],
                    [ 1, 2, 3 ],
                    [ 3, 4, 5 ],
                    [ 5, 0, 0 ]]
        self.assertEqualMatrix(found, expected)

    def testEOF(self):
<<<<<<< HEAD
        found = cutFrames({ 'frameSize': 3, 'hopSize': 2, 'startFromZero': True, 'lastFrameToEndOfFile':True }, list(range(1, 6)))
=======
        found = cutFrames({'frameSize': 3, 'hopSize': 2, 'startFromZero': True, 'lastFrameToEndOfFile':True}, list(range(1, 6)))
>>>>>>> f7a4299f
        expected = [[ 1, 2, 3 ],
                    [ 3, 4, 5 ]]
        self.assertEqualMatrix(found, expected)

    def testEOF2(self):
<<<<<<< HEAD
        found = cutFrames({ 'frameSize': 2, 'hopSize': 1, 'startFromZero': True, 'lastFrameToEndOfFile':True }, list(range(1, 4)))
=======
        found = cutFrames({'frameSize': 2, 'hopSize': 1, 'startFromZero': True, 'lastFrameToEndOfFile':True}, list(range(1, 4)))
>>>>>>> f7a4299f
        expected = [[ 1, 2 ],
                    [ 2, 3 ]]
        self.assertEqualMatrix(found, expected)

    def testEOF3(self):
<<<<<<< HEAD
        found = cutFrames({ 'frameSize': 2, 'hopSize': 3, 'startFromZero': True, 'lastFrameToEndOfFile':True }, list(range(1, 6)))
=======
        found = cutFrames({'frameSize': 2, 'hopSize': 3, 'startFromZero': True, 'lastFrameToEndOfFile':True}, list(range(1, 6)))
>>>>>>> f7a4299f
        expected = [[ 1, 2 ],
                    [ 4, 5 ]]
        self.assertEqualMatrix(found, expected)

<<<<<<< HEAD
        found = cutFrames({ 'frameSize': 2, 'hopSize': 3, 'startFromZero': True, 'lastFrameToEndOfFile':True }, list(range(1, 8)))
=======
        found = cutFrames({'frameSize': 2, 'hopSize': 3, 'startFromZero': True, 'lastFrameToEndOfFile':True}, list(range(1, 8)))
>>>>>>> f7a4299f
        expected = [[ 1, 2 ],
                    [ 4, 5 ],
                    [ 7, 0]]
        self.assertEqualMatrix(found, expected)

<<<<<<< HEAD
        found = cutFrames({ 'frameSize': 4, 'hopSize': 2, 'startFromZero': True, 'lastFrameToEndOfFile':True }, list(range(1, 8)))
=======
        found = cutFrames({'frameSize': 4, 'hopSize': 2, 'startFromZero': True, 'lastFrameToEndOfFile':True}, list(range(1, 8)))
>>>>>>> f7a4299f
        expected = [[ 1, 2, 3, 4], [3, 4, 5, 6], [5, 6, 7, 0]]
        self.assertEqualMatrix(found, expected)

    def testComplexCentered2(self):
<<<<<<< HEAD
        found = cutFrames({ 'frameSize': 2, 'hopSize': 1, 'startFromZero': False }, list(range(1, 4)))
=======
        found = cutFrames({'frameSize': 2, 'hopSize': 1, 'startFromZero': False}, list(range(1, 4)))
>>>>>>> f7a4299f
        expected = [[ 0, 1 ],
                    [ 1, 2 ],
                    [ 2, 3 ],
                    [ 3, 0 ]]
        self.assertEqualMatrix(found, expected)

    def testDropLastFrame_StartFromZeroEvenFrameSize(self):
        expected = [list(range(1,  11)),
                    list(range(11, 21)),
                    list(range(21, 31)),
                    list(range(31, 41)),
                    list(range(41, 51))]

        # test with ratio = 1
        options = {'frameSize': 10, 'hopSize': 10,
                   'startFromZero': True, 'validFrameThresholdRatio': 1}
        found = cutFrames(options, list(range(1, 60)))
        self.assertEqualMatrix(found, expected)

        # test with ratio = .9
        options = {'frameSize': 10, 'hopSize': 10,
                   'startFromZero': True, 'validFrameThresholdRatio': .9}
        found = cutFrames(options, list(range(1, 59)))
        self.assertEqualMatrix(found, expected)

        # test with ratio = .2
        options = {'frameSize': 10, 'hopSize': 10,
                   'startFromZero': True, 'validFrameThresholdRatio': .2}
        found = cutFrames(options, list(range(1, 52)))
        self.assertEqualMatrix(found, expected)

    def testDontDropLastFrame_StartFromZeroEvenFrameSize(self):
        # test with ratio = 1
        options = {'frameSize': 10, 'hopSize': 10,
                   'startFromZero': True, 'validFrameThresholdRatio': 1}
        found = cutFrames(options, list(range(1, 61)))
        expected = [list(range(1,  11)),
                    list(range(11, 21)),
                    list(range(21, 31)),
                    list(range(31, 41)),
                    list(range(41, 51)),
                    list(range(51, 61))]
        self.assertEqualMatrix(found, expected)


        # test with ratio = .9
        options = {'frameSize': 10, 'hopSize': 10,
                   'startFromZero': True, 'validFrameThresholdRatio': .9}
        found = cutFrames(options, list(range(1, 60)))
        expected = [list(range(1,  11)),
                    list(range(11, 21)),
                    list(range(21, 31)),
                    list(range(31, 41)),
                    list(range(41, 51)),
                    list(range(51, 60))+[0]]
        self.assertEqualMatrix(found, expected)

        # test with ratio = .2
        options = {'frameSize': 10, 'hopSize': 10,
                   'startFromZero': True, 'validFrameThresholdRatio': .2}
        found = cutFrames(options, list(range(1, 53)))
        expected = [list(range(1,  11)),
                    list(range(11, 21)),
                    list(range(21, 31)),
                    list(range(31, 41)),
                    list(range(41, 51)),
                    list(range(51, 53))+[0]*8]
        self.assertEqualMatrix(found, expected)

    def testDropLastFrame_StartFromZeroOddFrameSize(self):
<<<<<<< HEAD
        expected = [list(range(1,  12)),
=======
        expected = [list(range(1, 12)),
>>>>>>> f7a4299f
                    list(range(12, 23)),
                    list(range(23, 34)),
                    list(range(34, 45)),
                    list(range(45, 56))]

        # test with ratio = 1
        options = {'frameSize': 11, 'hopSize': 11,
                   'startFromZero': True, 'validFrameThresholdRatio': 1}
        found = cutFrames(options, list(range(1, 66)))
        self.assertEqualMatrix(found, expected)

        # test with ratio = .9
        options = {'frameSize': 11, 'hopSize': 11,
                   'startFromZero': True, 'validFrameThresholdRatio': .9}
        found = cutFrames(options, list(range(1, 65)))
        self.assertEqualMatrix(found, expected)

        # test with ratio = .2
        options = {'frameSize': 11, 'hopSize': 11,
                   'startFromZero': True, 'validFrameThresholdRatio': .2}
        found = cutFrames(options, list(range(1, 57)))
        self.assertEqualMatrix(found, expected)

    def testDontDropLastFrame_StartFromZeroOddFrameSize(self):
        # test with ratio = 1
        options = {'frameSize': 11, 'hopSize': 11,
                   'startFromZero': True, 'validFrameThresholdRatio': 1}
        found = cutFrames(options, list(range(1, 67)))
<<<<<<< HEAD
        expected = [list(range(1,  12)),
=======
        expected = [list(range(1, 12)),
>>>>>>> f7a4299f
                    list(range(12, 23)),
                    list(range(23, 34)),
                    list(range(34, 45)),
                    list(range(45, 56)),
                    list(range(56, 67))]
        self.assertEqualMatrix(found, expected)


        # test with ratio = .9
        options = {'frameSize': 11, 'hopSize': 11,
                   'startFromZero': True, 'validFrameThresholdRatio': .9}
        found = cutFrames(options, list(range(1, 66)))
        expected = [list(range(1,  12)),
                    list(range(12, 23)),
                    list(range(23, 34)),
                    list(range(34, 45)),
                    list(range(45, 56)),
                    list(range(56, 66))+[0]]
        self.assertEqualMatrix(found, expected)

        # test with ratio = .2
        options = {'frameSize': 11, 'hopSize': 11,
                   'startFromZero': True, 'validFrameThresholdRatio': .2}
        found = cutFrames(options, list(range(1, 59)))
<<<<<<< HEAD
        expected = [list(range(1,  12)),
=======
        expected = [list(range(1, 12)),
>>>>>>> f7a4299f
                    list(range(12, 23)),
                    list(range(23, 34)),
                    list(range(34, 45)),
                    list(range(45, 56)),
                    list(range(56, 59))+[0]*8]
        self.assertEqualMatrix(found, expected)

    def testDropLastFrame_EvenFrameSize(self):
        expected = [[0]*5+list(range(1, 6)),
<<<<<<< HEAD
                          list(range(6, 16)),
                          list(range(16, 26)),
                          list(range(26, 36)),
                          list(range(36, 46)),
                          list(range(46, 56))]
=======
                    list(range(6, 16)),
                    list(range(16, 26)),
                    list(range(26, 36)),
                    list(range(36, 46)),
                    list(range(46, 56))]
>>>>>>> f7a4299f

        # test with ratio = .5 (highest threshold possible with
        # startFromZero == false)
        options = {'frameSize': 10, 'hopSize': 10,
                   'startFromZero': False, 'validFrameThresholdRatio': .5}
        found = cutFrames(options, list(range(1, 60)))
        self.assertEqualMatrix(found, expected)

        # test with ratio = .2
        options = {'frameSize': 10, 'hopSize': 10,
                   'startFromZero': False, 'validFrameThresholdRatio': .2}
        found = cutFrames(options, list(range(1, 57)))
        self.assertEqualMatrix(found, expected)

    def testDontDropLastFrame_EvenFrameSize(self):
        # test with ratio = .5 (highest threshold possible with
        # startFromZero == false)
        options = {'frameSize': 10, 'hopSize': 10,
                   'startFromZero': False, 'validFrameThresholdRatio': .5}
        found = cutFrames(options, list(range(1, 61)))
        expected = [[0]*5+list(range(1, 6)),
                          list(range(6, 16)),
                          list(range(16, 26)),
                          list(range(26, 36)),
                          list(range(36, 46)),
                          list(range(46, 56)),
                          list(range(56, 61))+[0]*5]
        self.assertEqualMatrix(found, expected)

        # ttestDontDropLastFrame_OddFrameSizeest with ratio = .2
        options = {'frameSize': 10, 'hopSize': 10,
                   'startFromZero': False, 'validFrameThresholdRatio': .2}
        found = cutFrames(options, list(range(1, 58)))
        expected = [[0]*5+list(range(1, 6)),
                          list(range(6, 16)),
                          list(range(16, 26)),
                          list(range(26, 36)),
                          list(range(36, 46)),
                          list(range(46, 56)),
<<<<<<< HEAD
                          list(range(56, 58))+[0]*8]
        self.assertEqualMatrix(found, expected)

    def testDropLastFrame_OddFrameSize(self):
        expected = [[0]*6+list(range(1,  6)),
=======
                          list(range(56, 58)) + [0]*8]
        self.assertEqualMatrix(found, expected)

    def testDropLastFrame_OddFrameSize(self):
        expected = [[0]*6+list(range(1, 6)),
>>>>>>> f7a4299f
                          list(range(6,  17)),
                          list(range(17, 28)),
                          list(range(28, 39)),
                          list(range(39, 50))]

        # test with ratio = .5 (highest threshold possible with
        # startFromZero == false)
        options = {'frameSize': 11, 'hopSize': 11,
                   'startFromZero': False, 'validFrameThresholdRatio': .5}
        found = cutFrames(options, list(range(1, 55)))
        self.assertEqualMatrix(found, expected)

        # test with ratio = .2
        options = {'frameSize': 11, 'hopSize': 11,
                   'startFromZero': False, 'validFrameThresholdRatio': .2}
        found = cutFrames(options, list(range(1, 51)))
        self.assertEqualMatrix(found, expected)

    def testDontDropLastFrame_OddFrameSize(self):
        # test with ratio = .5 (highest threshold possible with
        # startFromZero == false)
        options = {'frameSize': 11, 'hopSize': 11,
                   'startFromZero': False, 'validFrameThresholdRatio': .5}
        found = cutFrames(options, list(range(1, 56)))
<<<<<<< HEAD
        expected = [[0]*6+list(range( 1,  6)),
                          list(range( 6, 17)),
                          list(range(17, 28)),
                          list(range(28, 39)),
                          list(range(39, 50)),
                          list(range(50, 56))+[0]*5]
=======
        expected = [[0]*6+list(range(1, 6)),
                          list(range(6, 17)),
                          list(range(17, 28)),
                          list(range(28, 39)),
                          list(range(39, 50)),
                          list(range(50, 56)) + [0]*5]
>>>>>>> f7a4299f
        self.assertEqualMatrix(found, expected)

        # test with ratio = .2
        options = {'frameSize': 11, 'hopSize': 11,
                   'startFromZero': False, 'validFrameThresholdRatio': .2}
        found = cutFrames(options, list(range(1, 53)))
<<<<<<< HEAD
        expected = [[0]*6+list(range( 1,  6)),
                          list(range( 6, 17)),
                          list(range(17, 28)),
                          list(range(28, 39)),
                          list(range(39, 50)),
                          list(range(50, 53))+[0]*8]
=======
        expected = [[0]*6+list(range(1, 6)),
                          list(range(6, 17)),
                          list(range(17, 28)),
                          list(range(28, 39)),
                          list(range(39, 50)),
                          list(range(50, 53)) + [0]*8]
>>>>>>> f7a4299f
        self.assertEqualMatrix(found, expected)

    def cutAudioFile(self, filename, frameSize, hopSize, startFromZero, expectedNumFrames):
        audio = MonoLoader(filename=join(testdata.audio_dir,\
                           'generated', 'synthesised', 'shortfiles', filename))()
        options = {'frameSize': frameSize,
                   'hopSize': hopSize,
                   'startFromZero': startFromZero}

        found = cutFrames(options, audio)
        self.assertEqual(len(found), expectedNumFrames)

    def testShortAudioFilesNormalHopSize(self):
        self.cutAudioFile("1024_samples.wav", 512, 256, True, 3)
        self.cutAudioFile("1989_samples.wav", 512, 256, True, 7)
        self.cutAudioFile("1024_samples.wav", 512, 256, False, 5)
        self.cutAudioFile("1989_samples.wav", 512, 256, False, 9)

    def testShortAudioFilesHopSizeLargerThanFrameSize(self):
        self.cutAudioFile("1024_samples.wav", 256, 512, True, 2)
        self.cutAudioFile("1989_samples.wav", 256, 512, True, 4)
        self.cutAudioFile("1024_samples.wav", 256, 512, False, 3)
        self.cutAudioFile("1989_samples.wav", 256, 512, False, 5)

    def testShortAudioFilesHopSizePastEndOfStream(self):
        self.cutAudioFile("1024_samples.wav", 512, 8192, True, 1)
        self.cutAudioFile("1989_samples.wav", 512, 8192, True, 1)
        self.cutAudioFile("1024_samples.wav", 512, 8192, False, 1)
        self.cutAudioFile("1989_samples.wav", 512, 8192, False, 1)



suite = allTests(TestFrameCutter)

if __name__ == '__main__':
    TextTestRunner(verbosity=2).run(suite)<|MERGE_RESOLUTION|>--- conflicted
+++ resolved
@@ -22,11 +22,7 @@
 from essentia_test import *
 
 
-<<<<<<< HEAD
-def cutFrames(params, input = list(range(100))):
-=======
 def cutFrames(params, input=list(range(100))):
->>>>>>> f7a4299f
     if not 'validFrameThresholdRatio' in params:
         params['validFrameThresholdRatio'] = 0
     framegen = FrameGenerator(input,
@@ -71,19 +67,6 @@
 
     # test we get the last frame right
     def testLastFrame(self):
-<<<<<<< HEAD
-        found = cutFrames({ 'frameSize': 100, 'hopSize': 60, 'startFromZero': True })
-        expected = [list(range(100))]
-        self.assertEqualMatrix(found, expected)
-
-    def testLastFrame2(self):
-        found = cutFrames({ 'frameSize': 101, 'hopSize': 60, 'startFromZero': True })
-        expected = [ list(range(100))+[0] ]
-        self.assertEqualMatrix(found, expected)
-
-    def testLastFrameCentered(self):
-        found = cutFrames({ 'frameSize': 100, 'hopSize': 60, 'startFromZero': False })
-=======
         found = cutFrames({'frameSize': 100, 'hopSize': 60, 'startFromZero': True})
         expected = [range(100)]
         self.assertEqualMatrix(found, expected)
@@ -95,29 +78,20 @@
 
     def testLastFrameCentered(self):
         found = cutFrames({'frameSize': 100, 'hopSize': 60, 'startFromZero': False})
->>>>>>> f7a4299f
         expected = [ [0]*50 + list(range(50)),
                      list(range(10, 100)) + [0]*10,
                      list(range(70, 100)) + [0]*70 ]
         self.assertEqualMatrix(found, expected)
 
     def testLastFrameCentered2(self):
-<<<<<<< HEAD
-        found = cutFrames({ 'frameSize': 102, 'hopSize': 60, 'startFromZero': False })
-=======
         found = cutFrames({'frameSize': 102, 'hopSize': 60, 'startFromZero': False})
->>>>>>> f7a4299f
         expected = [ [0]*51 + list(range(51)),
                      list(range(9, 100)) + [0]*11,
                      list(range(69, 100)) + [0]*71 ]
         self.assertEqualMatrix(found, expected)
 
     def testLastFrameCentered3(self):
-<<<<<<< HEAD
-        found = cutFrames({ 'frameSize': 101, 'hopSize': 60, 'startFromZero': False })
-=======
         found = cutFrames({'frameSize': 101, 'hopSize': 60, 'startFromZero': False})
->>>>>>> f7a4299f
         expected = [ [0]*51 + list(range(50)),
                      list(range(9, 100)) + [0]*10,
                      list(range(69, 100)) + [0]*70 ]
@@ -125,26 +99,6 @@
 
     # test hopSize > frameSize
     def testBigHopSize(self):
-<<<<<<< HEAD
-        found = cutFrames({ 'frameSize': 20, 'hopSize': 100, 'startFromZero': True })
-        expected = [ list(range(20)) ]
-        self.assertEqualMatrix(found, expected)
-
-    def testBigHopSize2(self):
-        found = cutFrames({ 'frameSize': 20, 'hopSize': 40, 'startFromZero': True })
-        expected = [ list(range(20)),  list(range(40,60)), list(range(80,100))]
-        self.assertEqualMatrix(found, expected)
-
-    def testBigHopSizeCentered(self):
-        found = cutFrames({ 'frameSize': 20, 'hopSize': 100, 'startFromZero': False })
-        expected = [ [0]*10 + list(range(10)),
-                     list(range(90,100)) + [0]*10 ]
-        self.assertEqualMatrix(found, expected)
-
-    def testBigHopSizeCentered2(self):
-        found = cutFrames({ 'frameSize': 20, 'hopSize': 40, 'startFromZero': False})
-        expected = [ [0]*10+list(range(10)),  list(range(30,50)), list(range(70,90))]
-=======
         found = cutFrames({'frameSize': 20, 'hopSize': 100, 'startFromZero': True})
         expected = [ range(20) ]
         self.assertEqualMatrix(found, expected)
@@ -162,36 +116,23 @@
     def testBigHopSizeCentered2(self):
         found = cutFrames({'frameSize': 20, 'hopSize': 40, 'startFromZero': False})
         expected = [ [0]*10+list(range(10)),  list(range(30,50)), list(range(70, 90))]
->>>>>>> f7a4299f
         self.assertEqualMatrix(found, expected)
 
     # full-fledged tricky tests
     def testComplex(self):
-<<<<<<< HEAD
-        found = cutFrames({ 'frameSize': 3, 'hopSize': 2, 'startFromZero': True }, list(range(1, 6)))
-=======
         found = cutFrames({'frameSize': 3, 'hopSize': 2, 'startFromZero': True}, list(range(1, 6)))
->>>>>>> f7a4299f
         expected = [[ 1, 2, 3 ],
                     [ 3, 4, 5 ]]
         self.assertEqualMatrix(found, expected)
 
     def testComplex2(self):
-<<<<<<< HEAD
-        found = cutFrames({ 'frameSize': 2, 'hopSize': 1, 'startFromZero': True }, list(range(1, 4)))
-=======
         found = cutFrames({'frameSize': 2, 'hopSize': 1, 'startFromZero': True}, list(range(1, 4)))
->>>>>>> f7a4299f
         expected = [[ 1, 2 ],
                     [ 2, 3 ]]
         self.assertEqualMatrix(found, expected)
 
     def testComplexCentered(self):
-<<<<<<< HEAD
-        found = cutFrames({ 'frameSize': 3, 'hopSize': 2, 'startFromZero': False }, list(range(1, 6)))
-=======
         found = cutFrames({'frameSize': 3, 'hopSize': 2, 'startFromZero': False}, list(range(1, 6)))
->>>>>>> f7a4299f
         expected = [[ 0, 0, 1 ],
                     [ 1, 2, 3 ],
                     [ 3, 4, 5 ],
@@ -199,59 +140,35 @@
         self.assertEqualMatrix(found, expected)
 
     def testEOF(self):
-<<<<<<< HEAD
-        found = cutFrames({ 'frameSize': 3, 'hopSize': 2, 'startFromZero': True, 'lastFrameToEndOfFile':True }, list(range(1, 6)))
-=======
         found = cutFrames({'frameSize': 3, 'hopSize': 2, 'startFromZero': True, 'lastFrameToEndOfFile':True}, list(range(1, 6)))
->>>>>>> f7a4299f
         expected = [[ 1, 2, 3 ],
                     [ 3, 4, 5 ]]
         self.assertEqualMatrix(found, expected)
 
     def testEOF2(self):
-<<<<<<< HEAD
-        found = cutFrames({ 'frameSize': 2, 'hopSize': 1, 'startFromZero': True, 'lastFrameToEndOfFile':True }, list(range(1, 4)))
-=======
         found = cutFrames({'frameSize': 2, 'hopSize': 1, 'startFromZero': True, 'lastFrameToEndOfFile':True}, list(range(1, 4)))
->>>>>>> f7a4299f
         expected = [[ 1, 2 ],
                     [ 2, 3 ]]
         self.assertEqualMatrix(found, expected)
 
     def testEOF3(self):
-<<<<<<< HEAD
-        found = cutFrames({ 'frameSize': 2, 'hopSize': 3, 'startFromZero': True, 'lastFrameToEndOfFile':True }, list(range(1, 6)))
-=======
         found = cutFrames({'frameSize': 2, 'hopSize': 3, 'startFromZero': True, 'lastFrameToEndOfFile':True}, list(range(1, 6)))
->>>>>>> f7a4299f
         expected = [[ 1, 2 ],
                     [ 4, 5 ]]
         self.assertEqualMatrix(found, expected)
 
-<<<<<<< HEAD
-        found = cutFrames({ 'frameSize': 2, 'hopSize': 3, 'startFromZero': True, 'lastFrameToEndOfFile':True }, list(range(1, 8)))
-=======
         found = cutFrames({'frameSize': 2, 'hopSize': 3, 'startFromZero': True, 'lastFrameToEndOfFile':True}, list(range(1, 8)))
->>>>>>> f7a4299f
         expected = [[ 1, 2 ],
                     [ 4, 5 ],
                     [ 7, 0]]
         self.assertEqualMatrix(found, expected)
 
-<<<<<<< HEAD
-        found = cutFrames({ 'frameSize': 4, 'hopSize': 2, 'startFromZero': True, 'lastFrameToEndOfFile':True }, list(range(1, 8)))
-=======
         found = cutFrames({'frameSize': 4, 'hopSize': 2, 'startFromZero': True, 'lastFrameToEndOfFile':True}, list(range(1, 8)))
->>>>>>> f7a4299f
         expected = [[ 1, 2, 3, 4], [3, 4, 5, 6], [5, 6, 7, 0]]
         self.assertEqualMatrix(found, expected)
 
     def testComplexCentered2(self):
-<<<<<<< HEAD
-        found = cutFrames({ 'frameSize': 2, 'hopSize': 1, 'startFromZero': False }, list(range(1, 4)))
-=======
         found = cutFrames({'frameSize': 2, 'hopSize': 1, 'startFromZero': False}, list(range(1, 4)))
->>>>>>> f7a4299f
         expected = [[ 0, 1 ],
                     [ 1, 2 ],
                     [ 2, 3 ],
@@ -259,11 +176,11 @@
         self.assertEqualMatrix(found, expected)
 
     def testDropLastFrame_StartFromZeroEvenFrameSize(self):
-        expected = [list(range(1,  11)),
-                    list(range(11, 21)),
-                    list(range(21, 31)),
-                    list(range(31, 41)),
-                    list(range(41, 51))]
+        expected = [range(1,  11),
+                    range(11, 21),
+                    range(21, 31),
+                    range(31, 41),
+                    range(41, 51)]
 
         # test with ratio = 1
         options = {'frameSize': 10, 'hopSize': 10,
@@ -322,11 +239,7 @@
         self.assertEqualMatrix(found, expected)
 
     def testDropLastFrame_StartFromZeroOddFrameSize(self):
-<<<<<<< HEAD
-        expected = [list(range(1,  12)),
-=======
         expected = [list(range(1, 12)),
->>>>>>> f7a4299f
                     list(range(12, 23)),
                     list(range(23, 34)),
                     list(range(34, 45)),
@@ -355,11 +268,7 @@
         options = {'frameSize': 11, 'hopSize': 11,
                    'startFromZero': True, 'validFrameThresholdRatio': 1}
         found = cutFrames(options, list(range(1, 67)))
-<<<<<<< HEAD
-        expected = [list(range(1,  12)),
-=======
         expected = [list(range(1, 12)),
->>>>>>> f7a4299f
                     list(range(12, 23)),
                     list(range(23, 34)),
                     list(range(34, 45)),
@@ -384,11 +293,7 @@
         options = {'frameSize': 11, 'hopSize': 11,
                    'startFromZero': True, 'validFrameThresholdRatio': .2}
         found = cutFrames(options, list(range(1, 59)))
-<<<<<<< HEAD
-        expected = [list(range(1,  12)),
-=======
         expected = [list(range(1, 12)),
->>>>>>> f7a4299f
                     list(range(12, 23)),
                     list(range(23, 34)),
                     list(range(34, 45)),
@@ -398,19 +303,11 @@
 
     def testDropLastFrame_EvenFrameSize(self):
         expected = [[0]*5+list(range(1, 6)),
-<<<<<<< HEAD
-                          list(range(6, 16)),
-                          list(range(16, 26)),
-                          list(range(26, 36)),
-                          list(range(36, 46)),
-                          list(range(46, 56))]
-=======
                     list(range(6, 16)),
                     list(range(16, 26)),
                     list(range(26, 36)),
                     list(range(36, 46)),
                     list(range(46, 56))]
->>>>>>> f7a4299f
 
         # test with ratio = .5 (highest threshold possible with
         # startFromZero == false)
@@ -450,19 +347,11 @@
                           list(range(26, 36)),
                           list(range(36, 46)),
                           list(range(46, 56)),
-<<<<<<< HEAD
-                          list(range(56, 58))+[0]*8]
-        self.assertEqualMatrix(found, expected)
-
-    def testDropLastFrame_OddFrameSize(self):
-        expected = [[0]*6+list(range(1,  6)),
-=======
                           list(range(56, 58)) + [0]*8]
         self.assertEqualMatrix(found, expected)
 
     def testDropLastFrame_OddFrameSize(self):
         expected = [[0]*6+list(range(1, 6)),
->>>>>>> f7a4299f
                           list(range(6,  17)),
                           list(range(17, 28)),
                           list(range(28, 39)),
@@ -487,42 +376,24 @@
         options = {'frameSize': 11, 'hopSize': 11,
                    'startFromZero': False, 'validFrameThresholdRatio': .5}
         found = cutFrames(options, list(range(1, 56)))
-<<<<<<< HEAD
-        expected = [[0]*6+list(range( 1,  6)),
-                          list(range( 6, 17)),
-                          list(range(17, 28)),
-                          list(range(28, 39)),
-                          list(range(39, 50)),
-                          list(range(50, 56))+[0]*5]
-=======
         expected = [[0]*6+list(range(1, 6)),
                           list(range(6, 17)),
                           list(range(17, 28)),
                           list(range(28, 39)),
                           list(range(39, 50)),
                           list(range(50, 56)) + [0]*5]
->>>>>>> f7a4299f
         self.assertEqualMatrix(found, expected)
 
         # test with ratio = .2
         options = {'frameSize': 11, 'hopSize': 11,
                    'startFromZero': False, 'validFrameThresholdRatio': .2}
         found = cutFrames(options, list(range(1, 53)))
-<<<<<<< HEAD
-        expected = [[0]*6+list(range( 1,  6)),
-                          list(range( 6, 17)),
-                          list(range(17, 28)),
-                          list(range(28, 39)),
-                          list(range(39, 50)),
-                          list(range(50, 53))+[0]*8]
-=======
         expected = [[0]*6+list(range(1, 6)),
                           list(range(6, 17)),
                           list(range(17, 28)),
                           list(range(28, 39)),
                           list(range(39, 50)),
                           list(range(50, 53)) + [0]*8]
->>>>>>> f7a4299f
         self.assertEqualMatrix(found, expected)
 
     def cutAudioFile(self, filename, frameSize, hopSize, startFromZero, expectedNumFrames):
@@ -558,4 +429,4 @@
 suite = allTests(TestFrameCutter)
 
 if __name__ == '__main__':
-    TextTestRunner(verbosity=2).run(suite)+TextTestRunner(verbosity=2).run(suite)