/*
 * Copyright (C) 2006-2021  Music Technology Group - Universitat Pompeu Fabra
 *
 * This file is part of Essentia
 *
 * Essentia is free software: you can redistribute it and/or modify it under
 * the terms of the GNU Affero General Public License as published by the Free
 * Software Foundation (FSF), either version 3 of the License, or (at your
 * option) any later version.
 *
 * This program is distributed in the hope that it will be useful, but WITHOUT
 * ANY WARRANTY; without even the implied warranty of MERCHANTABILITY or FITNESS
 * FOR A PARTICULAR PURPOSE.  See the GNU General Public License for more
 * details.
 *
 * You should have received a copy of the Affero GNU General Public License
 * version 3 along with this program.  If not, see http://www.gnu.org/licenses/
 */

#include <complex>
#include "percivalbpmestimator.h"
#include "poolstorage.h"
#include "algorithmfactory.h"
#include "essentiamath.h"

using namespace std;

namespace essentia {
namespace streaming {

const char* PercivalBpmEstimator::name = "PercivalBpmEstimator";
const char* PercivalBpmEstimator::category = "Rhythm";
const char* PercivalBpmEstimator::description = DOC("This algorithm estimates the tempo in beats per minute (BPM) from an input signal as described in [1]."
"\n"
"\n"
"References:\n"
"  [1] Percival, G., & Tzanetakis, G. (2014). Streamlined tempo estimation based on autocorrelation and cross-correlation with pulses.\n"
"  IEEE/ACM Transactions on Audio, Speech, and Language Processing, 22(12), 1765–1776.\n\n");


PercivalBpmEstimator::PercivalBpmEstimator()
  : AlgorithmComposite(), _frameCutter(0), _windowing(0), _spectrum(0), 
  _normSpectrum(0), _scaleSpectrum(0), _shiftSpectrum(0), _logSpectrum(0), 
  _flux(0), _lowPass(0), _frameCutterOSS(0), _autoCorrelation(0), 
  _enhanceHarmonics(0), _peakDetection(0), _evaluatePulseTrains(0), _configured(false) {
  declareInput(_signal, "signal", "input signal");
  declareOutput(_bpm, "bpm", "the tempo estimation [bpm]");
}

void PercivalBpmEstimator::createInnerNetwork() {

  AlgorithmFactory& factory = AlgorithmFactory::instance();

  _frameCutter      = factory.create("FrameCutter");
  _windowing        = factory.create("Windowing");
  _spectrum         = factory.create("Spectrum");
  _scaleSpectrum    = factory.create("UnaryOperator");
  _shiftSpectrum    = factory.create("UnaryOperator");
  _logSpectrum      = factory.create("UnaryOperator");
  _normSpectrum     = factory.create("UnaryOperator");
  _flux             = factory.create("Flux");
  _lowPass          = factory.create("IIR");
  _frameCutterOSS   = factory.create("FrameCutter");
  _autoCorrelation  = factory.create("AutoCorrelation");
  _enhanceHarmonics = factory.create("PercivalEnhanceHarmonics");
  _peakDetection    = factory.create("PeakDetection");
  _evaluatePulseTrains = factory.create("PercivalEvaluatePulseTrains");

  // Connect internal algorithms
  // Compute Step 1 of algorithm
  _signal                                     >>  _frameCutter->input("signal");
  _frameCutter->output("frame")               >>  _windowing->input("frame");
  _windowing->output("frame")                 >>  _spectrum->input("frame");
  _spectrum->output("spectrum")               >>  _normSpectrum->input("array");
  _normSpectrum->output("array")              >>  _scaleSpectrum->input("array");
  _scaleSpectrum->output("array")             >>  _shiftSpectrum->input("array");
  _shiftSpectrum->output("array")             >>  _logSpectrum->input("array");
  _logSpectrum->output("array")               >>  _flux->input("spectrum");
  _flux->output("flux")                       >>  _lowPass->input("signal");
  // Compute Step 2 of algorithm
  _lowPass->output("signal")                  >>  _frameCutterOSS->input("signal");
  _frameCutterOSS->output("frame")            >>  _autoCorrelation->input("array");
  _autoCorrelation->output("autoCorrelation") >>  _enhanceHarmonics->input("array");
  _enhanceHarmonics->output("array")          >>  _peakDetection->input("array");
  _peakDetection->output("positions")         >>  _evaluatePulseTrains->input("positions");
  _peakDetection->output("amplitudes")        >>  NOWHERE;
  _frameCutterOSS->output("frame")            >>  _evaluatePulseTrains->input("oss");
  _evaluatePulseTrains->output("lag")         >>  PC(_pool, "lags");

  _network = new scheduler::Network(_frameCutter);
}

void PercivalBpmEstimator::clearAlgos() {
  if (!_configured) return;
  // it is safe to call this function here, as the inner network isn't connected to
  // anything outside, so it won't propagate and try to delete stuff twice
  delete _network;
}


PercivalBpmEstimator::~PercivalBpmEstimator() {
  clearAlgos();
}


void PercivalBpmEstimator::configure() {
  if (_configured) {
    clearAlgos();
  }

  _sampleRate   = parameter("sampleRate").toInt();
  _frameSize    = parameter("frameSize").toInt();
  _hopSize      = parameter("hopSize").toInt();
  _frameSizeOSS = parameter("frameSizeOSS").toInt();
  _hopSizeOSS   = parameter("hopSizeOSS").toInt();
  _minBPM       = parameter("minBPM").toInt();
  _maxBPM       = parameter("maxBPM").toInt();
  _srOSS        = (Real)_sampleRate / _hopSize;

  if (_minBPM >= _maxBPM) {
    throw EssentiaException("PercivalBpmEstimator: The minimum BPM should not be equal or larger than the maximum BPM");
  }

  createInnerNetwork();

  // Configure internal algorithms
  _frameCutter->configure("frameSize", _frameSize,
                          "hopSize", _hopSize,
                          "startFromZero", true,
                          "validFrameThresholdRatio", 1,
                          "silentFrames", "keep");
  _windowing->configure("size", _frameSize,
                        "type", "hamming",
                        "normalized", false,
                        "zeroPhase", false);
  _spectrum->configure("size", _frameSize);
  _normSpectrum->configure("type", "identity", "scale", 1.0/_frameSize);
  _scaleSpectrum->configure("type", "identity", "scale", 1000.0);
  _shiftSpectrum->configure("type", "identity", "shift", 1.0);
  _logSpectrum->configure("type", "log");
  _flux->configure("halfRectify", true,
                   "norm", "L1");
  _frameCutterOSS->configure("frameSize", _frameSizeOSS,
                             "hopSize", _hopSizeOSS,
                             "startFromZero", true,
                             "validFrameThresholdRatio", 0,
                             "silentFrames", "keep");
  _autoCorrelation->configure("normalization", "standard",
                              "generalized", true,
                              "frequencyDomainCompression", 0.5);
  _peakDetection->configure("maxPeaks", 10,
                            "range", _frameSizeOSS - 1,
                            "minPosition", (int) (_srOSS * 60.0 / _maxBPM),
                            "maxPosition",  (int) (_srOSS * 60.0 / _minBPM),
                            "orderBy", "amplitude", 
                            "interpolate", true);

  // Configure filter (FIR lowpass)
  // Filter coefficients from: scipy.signal.firwin(15, 7 / (oss_sr/2.0))
  std::vector<Real> b;
  b.resize(15);
  b[0] = 0.00933978;
  b[1] = 0.01521148;
  b[2] = 0.03163891;
  b[3] = 0.05607187;
  b[4] = 0.08390299;
  b[5] = 0.10948195;
  b[6] = 0.12742038;
  b[7] = 0.13386527;
  b[8] = 0.12742038;
  b[9] = 0.10948195;
  b[10] = 0.08390299;
  b[11] = 0.05607187;
  b[12] = 0.03163891;
  b[13] = 0.01521148;
  b[14] = 0.00933978;

  std::vector<Real> a;
  a.resize(15);
  a[0] = 1.0;  // FIR filter, denominator a0=1 and ai=0 (no feedback terms)
  _lowPass->configure("numerator", b, "denominator", a);

  _configured = true;
}

Real PercivalBpmEstimator::energyInRange(const std::vector<Real>& array,
                                   const Real low,
                                   const Real high,
                                   const Real scale) {
    int indexLow = round(low);
    int indexHigh = round(high);
    if (indexHigh > (int)array.size() - 1) {
      indexHigh = array.size() - 1;
    }
    if (indexLow < 0) {
      indexLow = 0;
    }
    return scale * (Real)sum(array, indexLow, indexHigh + 1);
}

AlgorithmStatus PercivalBpmEstimator::process() {
  if (!shouldStop()) return PASS;

  std::vector<int> lags;
  if (_pool.contains<vector<Real> >("lags")){
    // Skip invalid lag candidates (lag=-1)
    lags.reserve(_pool.value<vector<Real> >("lags").size());
    for (int i=0; i<(int)_pool.value<vector<Real> >("lags").size(); ++i) {
      int lag = (int)_pool.value<vector<Real> >("lags")[i];
      if (lag > -1) {
          lags.push_back(lag);
      }
    }
  }

  // If there are no valid lag estimates, return bpm 0
  if (lags.size() == 0) {
<<<<<<< HEAD
    _bpm.push((Real)0.0);
=======
    _bpm.push((Real) 0.);
>>>>>>> 919819a4
    return FINISHED;
  }

  // Compute Step 3 of algorithm

  // Create single gaussian template
  std::vector<Real> gaussian;
  int gaussianSize = 2000;
  gaussian.resize(gaussianSize);
  Real gaussianStd = 10.0;
  Real gaussianMean = gaussianSize / 2.0;
  for (int i=0; i < (int)(gaussianMean * 2); ++i){
    Real term1 = 1. / (gaussianStd * sqrt(2*M_PI));
    Real term2 = -2 * pow(gaussianStd, 2);
    gaussian[i] = term1 * exp(pow((i-gaussianMean), 2) / term2);
  }

  // Accumulate (sum gaussians for every estimated lag)
  std::vector<Real> accum;
  accum.resize(414);  // 414 "long enough to accommodate all possible tempo lags"
  for (int i=0; i<(int)lags.size(); ++i){
    for (int j=0; j<(int)accum.size(); ++j){
      accum[j] += gaussian[(int)(gaussianSize/2) - lags[i] + j];
    }
  }

  // Pick highest peak
  int selectedLag = argmax(accum);
  Real bpm = _srOSS * 60.0 / selectedLag;

  // Octave decider (svm classifier)

  // Get features
  Real tolerance = 10.0;
  std::vector<Real> features;
  features.resize(3);
  Real energyTotal = energyInRange(accum, 0, accum.size() - 1, 1.0);
  Real energyUnder = energyInRange(accum, 0, selectedLag - tolerance, 1.0/energyTotal);
  Real str05 = energyInRange(accum, 0.5*selectedLag - tolerance, 0.5*selectedLag + tolerance, 1.0/energyTotal);
  features[0] = energyUnder;
  features[1] = str05;
  features[2] = bpm;

  // Hard-coded values provided by original authors
  // Apparently list initializer is not enabled so must initialize in this way...
  std::vector<Real> mins;
  mins.resize(3);
  mins[0] = 0.0321812;
  mins[1] = 1.68126e-83;
  mins[2] = 50.1745;
  std::vector<Real> maxs;
  maxs.resize(3);
  maxs[0] = 0.863237;
  maxs[1] = 0.449184;
  maxs[2] = 208.807;
  std::vector<Real> svmWeights51;
  svmWeights51.resize(4);
  svmWeights51[0] = -1.955100;
  svmWeights51[1] = 0.434800;
  svmWeights51[2] = -4.644200;
  svmWeights51[3] = 3.289600;
  std::vector<Real> svmWeights52;
  svmWeights52.resize(4);
  svmWeights52[0] = -3.040800;
  svmWeights52[1] = 2.759100;
  svmWeights52[2] = -6.536700;
  svmWeights52[3] = 3.081000;
  std::vector<Real> svmWeights12;
  svmWeights12.resize(4);
  svmWeights12[0] = -3.462400;
  svmWeights12[1] = 3.439700;
  svmWeights12[2] = -9.489700;
  svmWeights12[3] = 1.629700;

  // Normalize features
  for (int i=0; i<(int)features.size(); ++i){
    features[i] = (features[i] - mins[i]) / (maxs[i] - mins[i]);
  }

  // Do classification to get the multiplier for the bpm
  Real svmSum51, svmSum52, svmSum12;
  svmSum51 = svmWeights51[svmWeights51.size()-1] + features[0] * svmWeights51[0] + features[1] * svmWeights51[1] + features[2] * svmWeights51[2];
  svmSum52 = svmWeights52[svmWeights52.size()-1] + features[0] * svmWeights52[0] + features[1] * svmWeights52[1] + features[2] * svmWeights52[2];
  svmSum12 = svmWeights12[svmWeights12.size()-1] + features[0] * svmWeights12[0] + features[1] * svmWeights12[1] + features[2] * svmWeights12[2];
  Real mult = 1.0;
  if ((svmSum52 > 0.0) && (svmSum12 > 0.0)){
    mult = 2.0;
  }
  if ((svmSum51 <= 0.0) && (svmSum52 <= 0.0)){
    mult = 0.5;
  }

  // Return final bpm
  _bpm.push(mult * bpm);
  return FINISHED;
}


void PercivalBpmEstimator::reset() {
  AlgorithmComposite::reset();
}

} // namespace streaming
} // namespace essentia

namespace essentia {
namespace standard {

const char* PercivalBpmEstimator::name = "PercivalBpmEstimator";
const char* PercivalBpmEstimator::category = "Rhythm";
const char* PercivalBpmEstimator::description = DOC("This algorithm estimates the tempo in beats per minute (BPM) from an input signal as described in [1]."
"\n"
"\n"
"References:\n"
"  [1] Percival, G., & Tzanetakis, G. (2014). Streamlined tempo estimation based on autocorrelation and cross-correlation with pulses.\n"
"  IEEE/ACM Transactions on Audio, Speech, and Language Processing, 22(12), 1765–1776.\n\n");

PercivalBpmEstimator::PercivalBpmEstimator() {
  declareInput(_signal, "signal", "input signal");
  declareOutput(_bpm, "bpm", "the tempo estimation [bpm]");
  createInnerNetwork();
}

PercivalBpmEstimator::~PercivalBpmEstimator() {
  delete _network;
}

void PercivalBpmEstimator::configure() {
  _percivalBpmEstimator->configure(
    INHERIT("sampleRate"),
    INHERIT("frameSize"),
    INHERIT("hopSize"),
    INHERIT("frameSizeOSS"),
    INHERIT("hopSizeOSS"),
    INHERIT("minBPM"),
    INHERIT("maxBPM"));
}

void PercivalBpmEstimator::createInnerNetwork() {
  _percivalBpmEstimator = streaming::AlgorithmFactory::create("PercivalBpmEstimator");
  _vectorInput = new streaming::VectorInput<Real>();

  *_vectorInput  >>  _percivalBpmEstimator->input("signal");
  _percivalBpmEstimator->output("bpm")  >>  PC(_pool, "bpm");

  _network = new scheduler::Network(_vectorInput);
}

void PercivalBpmEstimator::compute() {
  const vector<Real>& signal = _signal.get();
  Real& bpm = _bpm.get();
  _vectorInput->setVector(&signal);
  _network->run();
  bpm = _pool.value<Real >("bpm");
}

void PercivalBpmEstimator::reset() {
  _network->reset();
  _pool.remove("bpm");
}

} // namespace standard
} // namespace essentia<|MERGE_RESOLUTION|>--- conflicted
+++ resolved
@@ -215,11 +215,7 @@
 
   // If there are no valid lag estimates, return bpm 0
   if (lags.size() == 0) {
-<<<<<<< HEAD
-    _bpm.push((Real)0.0);
-=======
-    _bpm.push((Real) 0.);
->>>>>>> 919819a4
+    _bpm.push((Real) 0.0);
     return FINISHED;
   }
 
