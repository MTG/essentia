--- conflicted
+++ resolved
@@ -28,12 +28,9 @@
 namespace streaming {
 
 const char* RhythmDescriptors::name = "RhythmDescriptors";
-<<<<<<< HEAD
-const char* RhythmDescriptors::description = DOC("This algorithm computes rhythm features. It combines RhythmExtractor2013 for beat tracking and BPM estimation with BpmHistogramDescriptors algorithms (using default parameters for both).");
-=======
 const char* RhythmDescriptors::category = "Rhythm";
 const char* RhythmDescriptors::description = DOC("This algorithm computes rhythm features. It combines RhythmExtractor2013 for beat tracking and BPM estimation with BpmHistogramDescriptors algorithms.");
->>>>>>> 57c4d45a
+
 
 RhythmDescriptors::RhythmDescriptors() {
   _configured = false;
