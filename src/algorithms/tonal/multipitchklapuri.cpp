--- conflicted
+++ resolved
@@ -51,67 +51,62 @@
   string windowType = "hann";
   zeroPaddingFactor = 4;
   int maxSpectralPeaks = 100;
-<<<<<<< HEAD
   numberBins = frequencyToCentBin(sampleRate/2);
   centSpectrum.resize(numberBins);
-=======
-  
-  
-    
->>>>>>> a7182d26
-    
-  referenceFrequency = parameter("referenceFrequency").toReal();
-  binResolution = parameter("binResolution").toReal();
-  Real magnitudeThreshold = parameter("magnitudeThreshold").toReal();
+  
+  referenceFrequency        = parameter("referenceFrequency").toReal();
+  binResolution             = parameter("binResolution").toReal();
+  Real magnitudeThreshold   = parameter("magnitudeThreshold").toReal();
   Real magnitudeCompression = parameter("magnitudeCompression").toReal();
-  numberHarmonics = parameter("numberHarmonics").toInt();
-  Real harmonicWeight = parameter("harmonicWeight").toReal();
-  Real minFrequency = parameter("minFrequency").toReal();
-  Real maxFrequency = parameter("maxFrequency").toReal();
-  numberHarmonicsMax = floor(sampleRate/maxFrequency);
-  numberHarmonicsMax = min(numberHarmonics,numberHarmonicsMax);
-  binsInSemitone = floor(100.0 / binResolution);
-  centToHertzBase = pow(2, binResolution / 1200.0);
-  binsInOctave = 1200.0 / binResolution;
-  referenceTerm = 0.5 - binsInOctave * log2(referenceFrequency);
+  numberHarmonics           = parameter("numberHarmonics").toInt();
+  Real harmonicWeight       = parameter("harmonicWeight").toReal();
+  Real minFrequency         = parameter("minFrequency").toReal();
+  Real maxFrequency         = parameter("maxFrequency").toReal();
+
+  numberHarmonicsMax        = floor(sampleRate/maxFrequency);
+  numberHarmonicsMax        = min(numberHarmonics,numberHarmonicsMax);
+  binsInSemitone            = floor(100.0 / binResolution);
+  centToHertzBase           = pow(2, binResolution / 1200.0);
+  binsInOctave              = 1200.0 / binResolution;
+  referenceTerm             = 0.5 - binsInOctave * log2(referenceFrequency);
 
   // Pre-processing
   _frameCutter->configure("frameSize", frameSize,
-                           "hopSize", hopSize,
-                           "startFromZero", false);
+               "hopSize", hopSize,
+               "startFromZero", false);
 
   _windowing->configure("size", frameSize,
-                        "zeroPadding", (zeroPaddingFactor-1) * frameSize,
-                        "type", windowType);
+            "zeroPadding", (zeroPaddingFactor-1) * frameSize,
+            "type", windowType);
   // Spectral peaks
   _spectrum->configure("size", frameSize * zeroPaddingFactor);
 
 
   _spectralPeaks->configure(
-                            "minFrequency", 1,  // to avoid zero frequencies
-                            "maxFrequency", 20000,
-                            "maxPeaks", maxSpectralPeaks,
-                            "sampleRate", sampleRate,
-                            "magnitudeThreshold", 0,
-                            "orderBy", "magnitude");
-    
+              "minFrequency", 1,  // to avoid zero frequencies
+              "maxFrequency", 20000,
+              "maxPeaks", maxSpectralPeaks,
+              "sampleRate", sampleRate,
+              "magnitudeThreshold", 0,
+              "orderBy", "magnitude");
+  
 
   // Spectral whitening
   _spectralWhitening->configure("sampleRate", sampleRate);
-    
+  
   // Pitch salience contours
   _pitchSalienceFunction->configure("binResolution", binResolution,
-                                    "referenceFrequency", referenceFrequency,
-                                    "magnitudeThreshold", magnitudeThreshold,
-                                    "magnitudeCompression", magnitudeCompression,
-                                    "numberHarmonics", numberHarmonics,
-                                    "harmonicWeight", harmonicWeight);
+                  "referenceFrequency", referenceFrequency,
+                  "magnitudeThreshold", magnitudeThreshold,
+                  "magnitudeCompression", magnitudeCompression,
+                  "numberHarmonics", numberHarmonics,
+                  "harmonicWeight", harmonicWeight);
 
   // pitch salience function peaks are considered F0 cadidates -> limit to considered frequency range
   _pitchSalienceFunctionPeaks->configure("binResolution", binResolution,
-                                         "referenceFrequency", referenceFrequency,
-                                         "minFrequency", minFrequency,
-                                         "maxFrequency", maxFrequency);
+                     "referenceFrequency", referenceFrequency,
+                     "minFrequency", minFrequency,
+                     "maxFrequency", maxFrequency);
   
 
 }
@@ -121,11 +116,8 @@
   vector<vector<Real> >& pitch = _pitch.get();
   if (signal.empty()) {
     pitch.clear();
-    return;
-  }
-    
-  numberBins=frequencyToCentBin(sampleRate/2);
-  centSpectrum.resize(numberBins);
+  return;
+  }
 
   // Pre-processing
   vector<Real> frame;
@@ -153,7 +145,7 @@
   _spectralWhitening->input("frequencies").set(frameFrequencies);
   _spectralWhitening->input("magnitudes").set(frameMagnitudes);
   _spectralWhitening->output("magnitudes").set(frameWhiteMagnitudes);
-    
+  
   // Pitch salience contours
   vector<Real> frameSalience;
   _pitchSalienceFunction->input("frequencies").set(frameFrequencies);
@@ -175,213 +167,201 @@
   for (int b=0; b <= binsInSemitone; b++) {
     nearestBinWeights[b] = pow(cos((Real(b)/binsInSemitone)* M_PI/2), 2);
   }
-    
+  
   vector<Real> harmonicWeights;
   harmonicWeights.clear();
   harmonicWeights.reserve(numberHarmonicsMax);
   for (int h=0; h<numberHarmonicsMax; h++) {
     harmonicWeights.push_back(pow(0.8, h));
   }
-    
-    
+  
+  
   while (true) {
-    // get a frame
-    _frameCutter->compute();
-
-    if (!frame.size()) {
-      break;
-    }
-
-    _windowing->compute();
-
-    // calculate spectrum
-    _spectrum->compute();
-
-    // calculate spectral peaks
-    _spectralPeaks->compute();
-      
-    // whiten the spectrum
-      _spectralWhitening->compute();
-
-    // calculate salience function
-    _pitchSalienceFunction->compute();
-
-    // calculate peaks of salience function
-    _pitchSalienceFunctionPeaks->compute();
-      
-    // no peaks in this frame
-      if (!frameSalienceBins.size()) {
-          continue;
+  // get a frame
+  _frameCutter->compute();
+
+  if (!frame.size()) {
+    break;
+  }
+
+  _windowing->compute();
+
+  // calculate spectrum
+  _spectrum->compute();
+
+  // calculate spectral peaks
+  _spectralPeaks->compute();
+    
+  // whiten the spectrum
+    _spectralWhitening->compute();
+
+  // calculate salience function
+  _pitchSalienceFunction->compute();
+
+  // calculate peaks of salience function
+  _pitchSalienceFunctionPeaks->compute();
+    
+  // no peaks in this frame
+  if (!frameSalienceBins.size()) {
+    continue;
+  }
+  ///////////////////////////////////////////////////////////////////////
+  // Joint F0 estimation (pitch salience function peaks as candidates) //
+  ///////////////////////////////////////////////////////////////////////
+    
+  // compute the cent-scaled spectrum
+  fill(centSpectrum.begin(), centSpectrum.end(), (Real) 0.0);
+  for (int i=0; i<frameSpectrum.size(); i++) {
+    Real f = (Real(i)/Real(frameSpectrum.size())) * (sampleRate/2);
+    int k = frequencyToCentBin(f);
+    if (k>0 && k<numberBins) {
+      centSpectrum[k]=centSpectrum[k]+frameSpectrum[i];
+    }
+  }
+  
+  // get indices corresponding to harmonics of each found peak
+  vector<vector<int> > kPeaks;
+  for (int i=0; i<frameSalienceBins.size(); i++) {
+    vector<int> k;
+    Real f = referenceFrequency * pow(centToHertzBase, frameSalienceBins[i]);
+    for (int m=0; m<numberHarmonicsMax; m++) {
+      // find the exact peak for each harmonic
+      int kBin = frequencyToCentBin(f*(m+1));
+      int kBinMin = max(0, int(kBin-binsInSemitone));
+      int kBinMax = min(numberBins, int(kBin+binsInSemitone));
+      vector<Real> specSegment;
+      for (int ii=kBinMin; ii<=kBinMax; ii++) {
+        specSegment.push_back(centSpectrum[ii]);
       }
-    ///////////////////////////////////////////////////////////////////////
-    // Joint F0 estimation (pitch salience function peaks as candidates) //
-    ///////////////////////////////////////////////////////////////////////
-      
-    // compute the cent-scaled spectrum
-    fill(centSpectrum.begin(), centSpectrum.end(), (Real) 0.0);
-    for (int i=0; i<frameSpectrum.size(); i++) {
-      Real f=(Real(i)/Real(frameSpectrum.size()))*(sampleRate/2);
-      int k=frequencyToCentBin(f);
-      if (k>0 && k<numberBins) {
-        centSpectrum[k]=centSpectrum[k]+frameSpectrum[i];
-      }
-    }
-    
-    // get indices corresponding to harmonics of each found peak
-    vector<vector<int> > kPeaks;
-    for (int i=0; i<frameSalienceBins.size(); i++) {
-      vector<int> k;
-      Real f=referenceFrequency * pow(centToHertzBase, frameSalienceBins[i]);
-      for (int m=0; m<numberHarmonicsMax; m++) {
-        // find the exact peak for each harmonic
-        int kBin=frequencyToCentBin(f*(m+1));
-        int kBinMin=max(0, int(kBin-binsInSemitone));
-        int kBinMax=min(numberBins,int(kBin+binsInSemitone));
-        vector<Real> specSegment;
-        for (int ii=kBinMin; ii<=kBinMax; ii++) {
-            specSegment.push_back(centSpectrum[ii]);
-        }
-        kBin=kBinMin+argmax(specSegment)-1;
-        k.push_back(kBin);
-      }
-      kPeaks.push_back(k);
-    }
-      
-    // candidate Spectra
-    vector<vector<Real> > Z;
-    for (int i=0; i<frameSalienceBins.size(); i++) {
-      vector<Real> z;
-      z.resize(centSpectrum.size());
-      fill(z.begin(), z.end(), (Real) 0.0);
-      for (int h=0; h<numberHarmonicsMax; h++) {
-        int hBin = kPeaks[i][h];
-        for(int b=max(0, hBin-binsInSemitone); b <= min(numberBins-1, hBin+binsInSemitone); b++) {
-          z[b] += nearestBinWeights[abs(b-hBin)] * getWeight(hBin,h) * 0.25; // 0.25 is cancellation parameter
-        }
-      }
-      Z.push_back(z);
-    }
-
-    // inhibition function
-    int numCandidates=frameSalienceBins.size();
-    Real inh[numCandidates][numCandidates];
-    for (int i=0; i<numCandidates; i++) {
-      for (int j=0; j<numCandidates; j++) {
-        inh[i][j]=0;
-        for (int m=0; m<numberHarmonicsMax; m++) {
-          inh[i][j]+=getWeight(kPeaks[i][m],m)*centSpectrum[kPeaks[i][m]]*Z[j][kPeaks[i][m]];
-        }
-      }
-    }
-
-    // goodess function init
-    Real G_init[numCandidates];
-    for (int i=0; i<numCandidates; i++) {
-      G_init[i]=frameSalienceValues[i];
-    }
-    
-    vector<int> finalSelection;
-      
-    // polyphony estimation init
-    int p=1;
-    Real gamma=0.73;
-    Real S=frameSalienceValues[argmax(frameSalienceValues)]/(pow(p,gamma));
-    finalSelection.push_back(argmax(frameSalienceValues));
-    // goodess function
-    vector<vector<Real> > G;
-    for (int i=0; i<numCandidates; i++) {
-      vector<Real> g;
-      for (int j=0; j<numCandidates; j++) {
-        if(i==j) {
-          g.push_back(0.0);
-        }else{
-          Real g_val=G_init[i]+frameSalienceValues[j]-(inh[i][j]+inh[j][i]);
-          g.push_back(g_val);
-        }
-      }
-      G.push_back(g);
-    }
-    
-    vector<vector<int> > selCandInd;
-    vector<Real> selCandVal;
-    
-<<<<<<< HEAD
-      vector<Real> localF0;
-      while (true) {
-      
-=======
-      vector<float> localF0;
-      while (true){
->>>>>>> a7182d26
+      kBin = kBinMin + argmax(specSegment)-1;
+      k.push_back(kBin);
+    }
+    kPeaks.push_back(k);
+  }
+    
+  // candidate Spectra
+  vector<vector<Real> > Z;
+  for (int i=0; i<frameSalienceBins.size(); i++) {
+    vector<Real> z;
+    z.resize(centSpectrum.size());
+    fill(z.begin(), z.end(), (Real) 0.0);
+    for (int h=0; h<numberHarmonicsMax; h++) {
+    int hBin = kPeaks[i][h];
+    for(int b=max(0, hBin-binsInSemitone); b <= min(numberBins-1, hBin+binsInSemitone); b++) {
+      z[b] += nearestBinWeights[abs(b-hBin)] * getWeight(hBin,h) * 0.25; // 0.25 is cancellation parameter
+    }
+    }
+    Z.push_back(z);
+  }
+
+  // inhibition function
+  int numCandidates=frameSalienceBins.size();
+  Real inh[numCandidates][numCandidates];
+  for (int i=0; i<numCandidates; i++) {
+    for (int j=0; j<numCandidates; j++) {
+    inh[i][j]=0;
+    for (int m=0; m<numberHarmonicsMax; m++) {
+      inh[i][j]+=getWeight(kPeaks[i][m],m)*centSpectrum[kPeaks[i][m]]*Z[j][kPeaks[i][m]];
+    }
+    }
+  }
+
+  // goodess function init
+  Real G_init[numCandidates];
+  for (int i=0; i<numCandidates; i++) {
+    G_init[i]=frameSalienceValues[i];
+  }
+  
+  vector<int> finalSelection;
+    
+  // polyphony estimation init
+  int p=1;
+  Real gamma=0.73;
+  Real S=frameSalienceValues[argmax(frameSalienceValues)]/(pow(p,gamma));
+  finalSelection.push_back(argmax(frameSalienceValues));
+  // goodess function
+  vector<vector<Real> > G;
+  for (int i=0; i<numCandidates; i++) {
+    vector<Real> g;
+    for (int j=0; j<numCandidates; j++) {
+    if(i==j) {
+      g.push_back(0.0);
+    }else{
+      Real g_val=G_init[i]+frameSalienceValues[j]-(inh[i][j]+inh[j][i]);
+      g.push_back(g_val);
+    }
+    }
+    G.push_back(g);
+  }
+  
+  vector<vector<int> > selCandInd;
+  vector<Real> selCandVal;
+  vector<Real> localF0;
+  
+  while (true) {
     // find numCandidates largest values
     Real maxVal=-1;
     int maxInd_i=0;
     int maxInd_j=0;
-    
+  
     for (int I=0; I<numCandidates; I++) {
-        vector<int> localInd;
-        for (int i=0; i<numCandidates; i++) {
-            for (int j=0; j<numCandidates; j++) {
-                if (G[i][j]>maxVal) {
-                    maxVal=G[i][j];
-                    maxInd_i=i;
-                    maxInd_j=j;
-                    
-                }
-            }
+    vector<int> localInd;
+    for (int i=0; i<numCandidates; i++) {
+      for (int j=0; j<numCandidates; j++) {
+        if (G[i][j]>maxVal) {
+          maxVal=G[i][j];
+          maxInd_i=i;
+          maxInd_j=j;
         }
-        localInd.push_back(maxInd_i);
-        localInd.push_back(maxInd_j);
-        selCandInd.push_back(localInd);
-        selCandVal.push_back(G[maxInd_i][maxInd_j]);
-        G[maxInd_i][maxInd_j]=-1;
-        maxVal=-1;
-        maxInd_i=0;
-        maxInd_j=0;
-    }
-          
-    
+      }
+    }
+    localInd.push_back(maxInd_i);
+    localInd.push_back(maxInd_j);
+    selCandInd.push_back(localInd);
+    selCandVal.push_back(G[maxInd_i][maxInd_j]);
+    G[maxInd_i][maxInd_j]=-1;
+    maxVal=-1;
+    maxInd_i=0;
+    maxInd_j=0;
+    }
+  
     // re-estimate polyphony
     p++;
     Real Snew = selCandVal[argmax(selCandVal)] / pow(p,gamma);
-      if (Snew>S) {
-          finalSelection.clear();
-          for (int i=0; i<selCandInd[0].size(); i++) {
-              finalSelection.push_back(selCandInd[0][i]);
-          }
-          // re-calculate goddess function
-          for (int i=0; i<numCandidates; i++) {
-              for (int j=0; j<numCandidates; j++) {
-                  G[i][j]+=frameSalienceValues[j];
-                  for (int ii=0; ii<selCandInd[i].size(); ii++) {
-                      G[i][j]-=(inh[selCandInd[i][ii]][j]+inh[j][selCandInd[i][ii]]);
-                  }
-              }
-          }
-          S=Snew;
-      }else{
-          // add estimated f0 to frame
-          for (int i=0; i<finalSelection.size(); i++) {
-              Real freq=referenceFrequency * pow(centToHertzBase, frameSalienceBins[finalSelection[i]]);
-              localF0.push_back(freq);
-          }
-          break;
+    if (Snew>S) {
+    finalSelection.clear();
+    for (int i=0; i<selCandInd[0].size(); i++) {
+      finalSelection.push_back(selCandInd[0][i]);
+    }
+    // re-calculate goddess function
+    for (int i=0; i<numCandidates; i++) {
+      for (int j=0; j<numCandidates; j++) {
+      G[i][j]+=frameSalienceValues[j];
+      for (int ii=0; ii<selCandInd[i].size(); ii++) {
+        G[i][j]-=(inh[selCandInd[i][ii]][j]+inh[j][selCandInd[i][ii]]);
       }
-      
-     
       }
-      pitch.push_back(localF0);
-      
-  }
-    
-    
+    }
+    S=Snew;
+    } 
+    else {
+    // add estimated f0 to frame
+    for (int i=0; i<finalSelection.size(); i++) {
+      Real freq=referenceFrequency * pow(centToHertzBase, frameSalienceBins[finalSelection[i]]);
+      localF0.push_back(freq);
+    }
+    break;
+    }
+  }
+  pitch.push_back(localF0);
+  }
 }
 
 int MultiPitchKlapuri::frequencyToCentBin(Real frequency) {
-        // +0.5 term is used instead of +1 (as in [1]) to center 0th bin to 55Hz
-        // formula: floor(1200 * log2(frequency / _referenceFrequency) / _binResolution + 0.5)
-        //    --> 1200 * (log2(frequency) - log2(_referenceFrequency)) / _binResolution + 0.5
-        //    --> 1200 * log2(frequency) / _binResolution + (0.5 - 1200 * log2(_referenceFrequency) / _binResolution)
+  // +0.5 term is used instead of +1 (as in [1]) to center 0th bin to 55Hz
+  // formula: floor(1200 * log2(frequency / _referenceFrequency) / _binResolution + 0.5)
+  //  --> 1200 * (log2(frequency) - log2(_referenceFrequency)) / _binResolution + 0.5
+  //  --> 1200 * log2(frequency) / _binResolution + (0.5 - 1200 * log2(_referenceFrequency) / _binResolution)
   return floor(binsInOctave * log2(frequency) + referenceTerm);
 }
 
@@ -392,22 +372,22 @@
   Real w = (f+alpha) / (harmonicNumber*f+beta);
   return w;
 }
-    
+  
 MultiPitchKlapuri::~MultiPitchKlapuri() {
-    // Pre-processing
-    delete _frameCutter;
-    delete _windowing;
-
-    // Spectral peaks
-    delete _spectrum;
-    delete _spectralPeaks;
-    
-    // Spectral whitening
-    delete _spectralWhitening;
-
-    // Pitch salience contours
-    delete _pitchSalienceFunction;
-    delete _pitchSalienceFunctionPeaks;
+  // Pre-processing
+  delete _frameCutter;
+  delete _windowing;
+
+  // Spectral peaks
+  delete _spectrum;
+  delete _spectralPeaks;
+  
+  // Spectral whitening
+  delete _spectralWhitening;
+
+  // Pitch salience contours
+  delete _pitchSalienceFunction;
+  delete _pitchSalienceFunctionPeaks;
 }
 
 } // namespace standard
