/*
 * Copyright (C) 2006-2013  Music Technology Group - Universitat Pompeu Fabra
 *
 * This file is part of Essentia
 *
 * Essentia is free software: you can redistribute it and/or modify it under
 * the terms of the GNU Affero General Public License as published by the Free
 * Software Foundation (FSF), either version 3 of the License, or (at your
 * option) any later version.
 *
 * This program is distributed in the hope that it will be useful, but WITHOUT
 * ANY WARRANTY; without even the implied warranty of MERCHANTABILITY or FITNESS
 * FOR A PARTICULAR PURPOSE.  See the GNU General Public License for more
 * details.
 *
 * You should have received a copy of the Affero GNU General Public License
 * version 3 along with this program.  If not, see http://www.gnu.org/licenses/
 */

#include "audioloader.h"
#include "algorithmfactory.h"


using namespace std;

namespace essentia {
namespace streaming {

const char* AudioLoader::name = "AudioLoader";
const char* AudioLoader::description = DOC("This algorithm loads the single audio stream contained in the given audio or video file, as well as the samplerate and the number of channels. Supported formats are all those supported by the ffmpeg library, which is, virtually everything.\n"
"\n"
"This algorithm will throw an exception if it hasn't been properly configured which is normally due to not specifying a valid filename.\n"
"Note: ogg files are decoded in reverse phase, due to a (possible) bug in the ffmpeg library.\n"
"\n"
"References:\n"
"  [1] WAV - Wikipedia, the free encyclopedia,\n"
"  http://en.wikipedia.org/wiki/Wav\n\n"
"  [2] Audio Interchange File Format - Wikipedia, the free encyclopedia,\n"
"  http://en.wikipedia.org/wiki/Aiff\n\n"
"  [3] Free Lossless Audio Codec - Wikipedia, the free encyclopedia,\n"
"  http://en.wikipedia.org/wiki/Flac\n\n"
"  [4] Vorbis - Wikipedia, the free encyclopedia,\n"
"  http://en.wikipedia.org/wiki/Vorbis\n\n"
"  [5] MP3 - Wikipedia, the free encyclopedia,\n"
"  http://en.wikipedia.org/wiki/Mp3");


AudioLoader::~AudioLoader() {
    closeAudioFile();

    av_freep(&_buffer);

#if LIBAVCODEC_VERSION_INT >= AVCODEC_AUDIO_DECODE4
    av_freep(&_decodedFrame);
#endif

#if !HAVE_SWRESAMPLE
    av_freep(&_buff1);
    av_freep(&_buff2);
    if (_audioConvert) {
        av_audio_convert_free(_audioConvert);
        _audioConvert = NULL;
    }
#endif
}

void AudioLoader::configure() {
    // set ffmpeg to be silent by default, so we don't have these annoying
    // "invalid new backstep" messages anymore, when everything is actually fine
    av_log_set_level(AV_LOG_QUIET);
    reset();
}



void AudioLoader::openAudioFile(const string& filename) {
    E_DEBUG(EAlgorithm, "AudioLoader: opening file: " << parameter("filename").toString());

    // Open file
    if (avformat_open_input(&_demuxCtx, filename.c_str(), NULL, NULL) != 0) {
        throw EssentiaException("AudioLoader: Could not open file \"", filename, "\"");
    }

    // Retrieve stream information
    int errnum;
    if ((errnum = avformat_find_stream_info(_demuxCtx, NULL)) < 0) {
        char errorstr[128];
        string error = "Unknown error";
        if (av_strerror(errnum, errorstr, 128) == 0) error = errorstr;
        avformat_close_input(&_demuxCtx);
        _demuxCtx = 0;
        throw EssentiaException("AudioLoader: Could not find stream information, error = ", error);
    }

    // Dump information about file onto standard error
    //dump_format(_demuxCtx, 0, filename.c_str(), 0);

    // Check that we have only 1 audio stream in the file
    int nAudioStreams = 0;
    for (int i=0; i<(int)_demuxCtx->nb_streams; i++) {
        if (_demuxCtx->streams[i]->codec->codec_type == AVMEDIA_TYPE_AUDIO) {
            _streamIdx = i;
            nAudioStreams++;
        }
    }
    if (nAudioStreams != 1) {
        throw EssentiaException("AudioLoader ERROR: found ", nAudioStreams, " streams in the file, expecting only one audio stream");
    }

    // Load corresponding audio codec
    _audioCtx = _demuxCtx->streams[_streamIdx]->codec;

    _audioCodec = avcodec_find_decoder(_audioCtx->codec_id);

    if (!_audioCodec) {
        throw EssentiaException("AudioLoader: Unsupported codec!");
    }

    if (avcodec_open2(_audioCtx, _audioCodec, NULL) < 0) {
        throw EssentiaException("AudioLoader: Unable to instantiate codec...");
    }

    if (_audioCtx->sample_fmt != AV_SAMPLE_FMT_S16) {

#if HAVE_SWRESAMPLE

        E_DEBUG(EAlgorithm, "AudioLoader: using sample format conversion from libswresample");

        // No samplerate conversion yet, only format
        int64_t layout = av_get_default_channel_layout(_audioCtx->channels);

        _convertCtx = swr_alloc_set_opts(_convertCtx,
                                         layout, AV_SAMPLE_FMT_S16,     _audioCtx->sample_rate,
                                         layout, _audioCtx->sample_fmt, _audioCtx->sample_rate,
                                         0, NULL);

        if (swr_init(_convertCtx) < 0) {
            throw EssentiaException("Could not initialize swresample context");
        }

        /*
        const char* fmt = 0;
        get_format_from_sample_fmt(&fmt, _audioCtx->sample_fmt);
        E_DEBUG(EAlgorithm, "AudioLoader: converting from " << (fmt ? fmt : "unknown") << " to S16");
        */

#else

        E_DEBUG(EAlgorithm, "AudioLoader: using sample format conversion from "
                            "deprecated audioconvert");

<<<<<<< HEAD
        _audioConvert = av_audio_convert_alloc(AV_SAMPLE_FMT_S16, 1, _audioCtx->sample_fmt, 1, NULL, 0);
=======
        if (av_sample_fmt_is_planar(_audioCtx->sample_fmt)) {
          // Ugly hack to treat planar audio format as interleaved
          E_WARNING("AudioLoader: using depricated audioconvert and manually converting planar format to interleaved");
          switch (_audioCtx->sample_fmt) {
            case AV_SAMPLE_FMT_S16P:
              _audioConvert = av_audio_convert_alloc(AV_SAMPLE_FMT_S16, 1, AV_SAMPLE_FMT_S16, 1, NULL, 0);
              break;
            case AV_SAMPLE_FMT_S32P:
              _audioConvert = av_audio_convert_alloc(AV_SAMPLE_FMT_S16, 1, AV_SAMPLE_FMT_S32, 1, NULL, 0);
              break;
            case AV_SAMPLE_FMT_FLTP:
              _audioConvert = av_audio_convert_alloc(AV_SAMPLE_FMT_S16, 1, AV_SAMPLE_FMT_FLT, 1, NULL, 0);
              break;
            case AV_SAMPLE_FMT_DBLP:
              _audioConvert = av_audio_convert_alloc(AV_SAMPLE_FMT_S16, 1, AV_SAMPLE_FMT_DBL, 1, NULL, 0);
              break;
            default:
              ostringstream msg;
              msg << "AudioLoader: Error converting"
                  << " from " << av_get_sample_fmt_name(_audioCtx->sample_fmt)
                  << " to "   << av_get_sample_fmt_name(AV_SAMPLE_FMT_S16)
                  << "using deprecated av_audio_convert. Format unsupported.";
              throw EssentiaException(msg);
              break;
          }
        }
        else {
          _audioConvert = av_audio_convert_alloc(AV_SAMPLE_FMT_S16, 1, _audioCtx->sample_fmt, 1, NULL, 0);
        }
>>>>>>> cc198e9c

        // reserve some more space
        _buff1 = (int16_t*)av_malloc(MAX_AUDIO_FRAME_SIZE * 3);
        _buff2 = (int16_t*)av_malloc(MAX_AUDIO_FRAME_SIZE * 3);

#endif

    }
    else {
        E_DEBUG(EAlgorithm, "AudioLoader: no sample format conversion, using direct copy");
    }

    av_init_packet(&_packet);

#if LIBAVCODEC_VERSION_INT >= AVCODEC_AUDIO_DECODE4
    _decodedFrame = avcodec_alloc_frame();
    if (!_decodedFrame) {
        throw EssentiaException("Could not allocate audio frame");
    }
#endif


#if LIBAVCODEC_VERSION_INT < AVCODEC_51_28_0
    E_DEBUG(EAlgorithm, "AudioLoader: using ffmpeg avcodec_decode_audio() function");
#elif LIBAVCODEC_VERSION_INT < AVCODEC_52_47_0
    E_DEBUG(EAlgorithm, "AudioLoader: using ffmpeg avcodec_decode_audio2() function");
#elif LIBAVCODEC_VERSION_INT < AVCODEC_AUDIO_DECODE4
    E_DEBUG(EAlgorithm, "AudioLoader: using ffmpeg avcodec_decode_audio3() function");
#else
    E_DEBUG(EAlgorithm, "AudioLoader: using ffmpeg avcodec_decode_audio4() function");
#endif

}


void AudioLoader::closeAudioFile() {
    if (!_demuxCtx) {
        return;
    }

#if HAVE_SWRESAMPLE
    if (_convertCtx) swr_free(&_convertCtx);
#endif

    // Close the codec
    avcodec_close(_audioCtx);

    // free AVPacket
    av_free_packet(&_packet);

    // Close the audio file
    avformat_close_input(&_demuxCtx);

    _demuxCtx = 0;
    _audioCtx = 0;
}


void AudioLoader::pushChannelsSampleRateInfo(int nChannels, Real sampleRate) {
    if (nChannels > 2) {
        throw EssentiaException("AudioLoader: could not load audio. Audio file has more than 2 channels.");
    }
    if (sampleRate <= 0) {
        throw EssentiaException("AudioLoader: could not load audio. Audio sampling rate must be greater than 0.");
    }

    _nChannels = nChannels;

    _channels.push(nChannels);
    _sampleRate.push(sampleRate);
}


<<<<<<< HEAD
=======
void AudioLoader::pushCodecInfo(std::string codec, int bit_rate) {
    _codec.push(codec);
    _bit_rate.push(bit_rate);
}


string uint8_t_to_hex(uint8_t* input, int size) {
    ostringstream result;
    for(int i=0; i<size; ++i) {
        result << setw(2) << setfill('0') << hex << (int) input[i];
    }
    return result.str();
}

>>>>>>> cc198e9c

AlgorithmStatus AudioLoader::process() {
    if (!parameter("filename").isConfigured()) {
        throw EssentiaException("AudioLoader: Trying to call process() on an AudioLoader algo which hasn't been correctly configured.");
    }

    // read frames until we get a good one
    do {
        int result = av_read_frame(_demuxCtx, &_packet);
        //E_DEBUG(EAlgorithm, "AudioLoader: called av_read_frame(), got result = " << result);

        if (result != 0) {
            shouldStop(true);
            flushPacket();
            closeAudioFile();
<<<<<<< HEAD
=======
            if (_computeMD5) {
                av_md5_final(_md5Encoded, _checksum);
                _md5.push(uint8_t_to_hex(_checksum, 16));
            }
            else {
                string md5 = "";
                _md5.push(md5);
            }
>>>>>>> cc198e9c
            return FINISHED;
        }
    } while (_packet.stream_index != _streamIdx);

    decodePacket();
    copyFFmpegOutput();
    
    return OK;
}


int AudioLoader::decode_audio_frame(AVCodecContext* audioCtx,
                                    int16_t* output,
                                    int* outputSize,
                                    AVPacket* packet) {


#if LIBAVCODEC_VERSION_INT < AVCODEC_51_28_0

    int len = avcodec_decode_audio(audioCtx, output, outputSize,
                                 packet->data, packet->size);

#elif LIBAVCODEC_VERSION_INT < AVCODEC_52_47_0

    int len = avcodec_decode_audio2(audioCtx, output, outputSize,
                                    packet->data, packet->size);

#elif LIBAVCODEC_VERSION_INT < AVCODEC_AUDIO_DECODE4

    int len = avcodec_decode_audio3(audioCtx, output, outputSize,
                                    packet);

#else

    int gotFrame = 0;
    avcodec_get_frame_defaults(_decodedFrame);

    int len = avcodec_decode_audio4(audioCtx, _decodedFrame, &gotFrame, packet);

    if (len < 0) return len; // error handling should be done outside

    if (gotFrame) {
        int nsamples = _decodedFrame->nb_samples;
        int inputDataSize = av_samples_get_buffer_size(NULL, audioCtx->channels, nsamples,
                                                       audioCtx->sample_fmt, 1);

#  if HAVE_SWRESAMPLE
        if (_convertCtx) {
            int outputSamples = *outputSize / (2 /*sizeof(S16)*/ * _nChannels);
            //if (outputSamples < nsamples) { cout << "OOPS!!" << endl; }

            if (swr_convert(_convertCtx,
                            (uint8_t**) &output, outputSamples,
                            (const uint8_t**)_decodedFrame->data, nsamples) < 0) {
                ostringstream msg;
                msg << "AudioLoader: Error converting"
                    << " from " << av_get_sample_fmt_name(_audioCtx->sample_fmt)
                    << " to "   << av_get_sample_fmt_name(AV_SAMPLE_FMT_S16);
                throw EssentiaException(msg);
            }
            *outputSize = nsamples * (2 /*sizeof(S16)*/ * _nChannels);
        }
        else {
            // no conversion needed, make a direct copy
            // copy and convert data from our frame to our output audio buffer
            //E_WARNING("Should use swresample always!");
            memcpy(output, _decodedFrame->data[0], inputDataSize);
            *outputSize = inputDataSize;
        }
#  else
        // direct copy, we do the sample format conversion later if needed
<<<<<<< HEAD
=======

        // TODO: Libav 9 introduced planar sample formats and converted audio
        // codecs to use these instead of interleaving the samples in the
        // codec after decoding. Unfortunately av_audio_convert doesn't deal
        // with planar formats, so libavresample should be used.

        // NOTE: Meanwhile, as we ship outdated av_audio_convert ourselves,
        // we need to check if the format is planar or interleaved to convert
        // decoded frame data correctly. We will treat planar data as if it was
        // interleaved for convertion, which is safe as long as no sample rate
        // conversion is done. Afterwards, we will copy the results to audio
        // output accordingly to it being planar or interleaved.

>>>>>>> cc198e9c
        memcpy(output, _decodedFrame->data[0], inputDataSize);
        *outputSize = inputDataSize;
#  endif

    }
    else {
        E_DEBUG(EAlgorithm, "AudioLoader: tried to decode packet but didn't get any frame...");
        *outputSize = 0;
    }

#endif

    return len;
}


void AudioLoader::flushPacket() {
    AVPacket empty;
    do {
        _dataSize = FFMPEG_BUFFER_SIZE * sizeof(int16_t);
        empty.data = 0;
        empty.size = 0;

        decode_audio_frame(_audioCtx, _buffer, &_dataSize, &empty);
        copyFFmpegOutput();

    } while (_dataSize > 0);
}


/**
 * Gets the AVPacket stored in _packet, and decodes all the samples it can from it,
 * putting them in _buffer, the total number of bytes written begin stored in _dataSize.
 */
int AudioLoader::decodePacket() {
    /*
    E_DEBUG(EAlgorithm, "-----------------------------------------------------");
    E_DEBUG(EAlgorithm, "decoding packet of " << _packet.size << " bytes");
    E_DEBUG(EAlgorithm, "pts: " << _packet.pts << " - dts: " << _packet.dts); //" - pos: " << pkt->pos);
    E_DEBUG(EAlgorithm, "flags: " << _packet.flags);
    E_DEBUG(EAlgorithm, "duration: " << _packet.duration);
    */

    int len = 0;

    // buff is an offset in our output buffer, it points to where we should start
    // writing the next decoded samples
    int16_t* buff = _buffer;

#if !HAVE_SWRESAMPLE
    if (_audioConvert) { buff = _buff1; }
#endif

    // _dataSize gets the size of the buffer, in bytes
    _dataSize = FFMPEG_BUFFER_SIZE*sizeof(int16_t);

    // _dataSize  input = number of bytes available for write in buff
    //           output = number of bytes actually written (actual: S16 data)
    //E_DEBUG(EAlgorithm, "decode_audio_frame, available bytes in buffer = " << _dataSize);
<<<<<<< HEAD
    len = decode_audio_frame(_audioCtx, buff, &_dataSize, &_packet);
=======

    // Note: md5 should be computed before decoding frame, as the decoding may
    // change the content of a packet. Still, not sure if it is correct to
    // compute md5 over packet which contains incorrect frames, potentially
    // belonging to id3 metadata (TODO: or is it just a missing header issue?),
    // but computing md5 hash using ffmpeg will also treat it as audio:
    //      ffmpeg -i file.mp3 -acodec copy -f md5 -

    len = decode_audio_frame(_audioCtx, buff, &_dataSize, &_packet);

    if (len < 0) {
        char errstring[1204];
        av_strerror(len, errstring, sizeof(errstring));
        ostringstream msg;
>>>>>>> cc198e9c

    if (len < 0) {
        // only print error msg when file is not an mp3, because mp3 streams can have tag
        // frames (id3v2?) which libavcodec tries to read as audio anyway, and we don't want
        // to print an error message for that...
        if (_audioCtx->codec_id == CODEC_ID_MP3) {
<<<<<<< HEAD
            E_DEBUG(EAlgorithm, "AudioLoader: invalid frame, probably an mp3 tag frame, skipping it");
=======
            msg << "AudioLoader: invalid frame, skipping it: " << errstring;
            // mp3 streams can have tag frames (id3v2?) which libavcodec tries to
            // read as audio anyway, and we probably don't want print an error
            // message for that...
            // TODO: Are these frames really id3 tags?

            //E_DEBUG(EAlgorithm, msg);
            E_WARNING(msg.str());
>>>>>>> cc198e9c
        }
        else {
            E_WARNING("AudioLoader: error while decoding, skipping frame");
        }
        return 0;
    }

<<<<<<< HEAD
=======
    if (len != _packet.size) {
        // https://www.ffmpeg.org/doxygen/trunk/group__lavc__decoding.html#ga834bb1b062fbcc2de4cf7fb93f154a3e

        // Some decoders may support multiple frames in a single AVPacket. Such
        // decoders would then just decode the first frame and the return value
        // would be less than the packet size. In this case, avcodec_decode_audio4
        // has to be called again with an AVPacket containing the remaining data
        // in order to decode the second frame, etc... Even if no frames are
        // returned, the packet needs to be fed to the decoder with remaining
        // data until it is completely consumed or an error occurs.

        E_WARNING("AudioLoader: more than 1 frame in packet, decoding remaining bytes...");
        E_WARNING("at sample index: " << output("audio").totalProduced());
        E_WARNING("decoded samples: " << len);
        E_WARNING("packet size: " << _packet.size);
    }

    // update packet data pointer to data left undecoded (if any)
    _packet.size -= len;
    _packet.data += len;


>>>>>>> cc198e9c
    if (_dataSize <= 0) {
        // No data yet, get more frames
        //cout << "no data yet, get more frames" << endl;
        _dataSize = 0;
        return 0;
    }

#if !HAVE_SWRESAMPLE
    if (_audioConvert) {
        // this assumes that all audio is interleaved in the first channel
        // it works as we're only doing sample format conversion, but we
        // should be very careful
        const void* ibuf[6] = { buff };
              void* obuf[6] = { _buff2 };
        int istride[6]      = { av_get_bytes_per_sample(_audioCtx->sample_fmt) };
        int ostride[6]      = { av_get_bytes_per_sample(AV_SAMPLE_FMT_S16)     };
        int totalsamples    = _dataSize / istride[0]; // == num_samp_per_channel * num_channels

        if (av_audio_convert(_audioConvert, obuf, ostride, ibuf, istride, totalsamples) < 0) {
            ostringstream msg;
            msg << "AudioLoader: Error converting "
                << " from " << avcodec_get_sample_fmt_name(_audioCtx->sample_fmt)
                << " to "   << avcodec_get_sample_fmt_name(SAMPLE_FMT_S16);
            throw EssentiaException(msg);
        }

        // when entering the current block, dataSize contained the size in bytes
        // that the audio was taking in its native format. Now it needs to be set
        // to the size of the audio we're returning, after conversion
        _dataSize = totalsamples * av_get_bytes_per_sample(AV_SAMPLE_FMT_S16);
        memcpy(_buffer, _buff2, _dataSize);
    }
#endif

    if (len != _packet.size) {
        // FIXME: investigate why this happens and whether it is a big issue
        //        (looks like it only loses silent samples at the end of files)

        // more than 1 frame in a packet, happens a lot with flac for instance...
        E_WARNING("AudioLoader: more than 1 frame in packet, dropping remaining bytes...");
        E_WARNING("at sample index: " << output("audio").totalProduced());
        E_WARNING("decoded samples: " << len);
        E_WARNING("packet size: " << _packet.size);
    }

    return len;
}


inline Real scale(int16_t value) {
    return value / (Real)32767;
}

void AudioLoader::copyFFmpegOutput() {
    int nsamples  = _dataSize / 2 / _nChannels;
    if (nsamples == 0) return;

    // acquire necessary data
    bool ok = _audio.acquire(nsamples);
    if (!ok) {
        throw EssentiaException("AudioLoader: could not acquire output for audio");
    }

    vector<StereoSample>& audio = *((vector<StereoSample>*)_audio.getTokens());

    // FIXME: use libswresample
    if (_nChannels == 1) {
        for (int i=0; i<nsamples; i++) {
          audio[i].left() = scale(_buffer[i]);
        }
    }
    else { // _nChannels == 2
<<<<<<< HEAD
=======
      if (av_sample_fmt_is_planar(_audioCtx->sample_fmt)) {
        // planar
        for (int i=0; i<nsamples; i++) {
            audio[i].left() = scale(_buffer[i]);
            audio[i].right() = scale(_buffer[nsamples+i]);
        }
      }
      else {
        // interleaved
>>>>>>> cc198e9c
        for (int i=0; i<nsamples; i++) {
            audio[i].left() = scale(_buffer[2*i]);
            audio[i].right() = scale(_buffer[2*i+1]);
        }
    }

    // release data
    _audio.release(nsamples);
    av_free_packet(&_packet);
}

void AudioLoader::reset() {
    Algorithm::reset();

    if (!parameter("filename").isConfigured()) return;

    string filename = parameter("filename").toString();

    closeAudioFile();
    openAudioFile(filename);

    pushChannelsSampleRateInfo(_audioCtx->channels, _audioCtx->sample_rate);
    pushCodecInfo(_audioCodec->name, _audioCtx->bit_rate);
}

} // namespace streaming
} // namespace essentia


namespace essentia {
namespace standard {

const char* AudioLoader::name = "AudioLoader";
const char* AudioLoader::description = DOC("Given an audio file this algorithm loads an audio file and outputs the raw signal data, the samplerate and the number of channels. Supported formats are: wav, aiff, flac (not supported on Windows), ogg and mp3.\n"
"\n"
"This algorithm will throw an exception if it hasn't been properly configured which normally is due to not specifying a valid filename. Invalid names comprise those with extensions different than the supported  formats and non existent files.\n"
"Note: ogg files are decoded in reverse phase, due to be using ffmpeg library.\n"
"\n"
"References:\n"
"  [1] WAV - Wikipedia, the free encyclopedia,\n"
"      http://en.wikipedia.org/wiki/Wav\n"
"  [2] Audio Interchange File Format - Wikipedia, the free encyclopedia,\n"
"      http://en.wikipedia.org/wiki/Aiff\n"
"  [3] Free Lossless Audio Codec - Wikipedia, the free encyclopedia,\n"
"      http://en.wikipedia.org/wiki/Flac\n"
"  [4] Vorbis - Wikipedia, the free encyclopedia,\n"
"      http://en.wikipedia.org/wiki/Vorbis\n"
"  [5] MP3 - Wikipedia, the free encyclopedia,\n"
"      http://en.wikipedia.org/wiki/Mp3");


void AudioLoader::createInnerNetwork() {
    _loader = streaming::AlgorithmFactory::create("AudioLoader");
    _audioStorage = new streaming::VectorOutput<StereoSample>();
    _srStorage = new streaming::VectorOutput<Real>(&_sampleRateStorage);
    _cStorage = new streaming::VectorOutput<int>(&_channelsStorage);

    _loader->output("audio")           >>  _audioStorage->input("data");
<<<<<<< HEAD
    _loader->output("sampleRate")      >>  _srStorage->input("data");
    _loader->output("numberChannels")  >>  _cStorage->input("data");

=======
    _loader->output("sampleRate")      >>  PC(_pool, "internal.sampleRate");
    _loader->output("numberChannels")  >>  PC(_pool, "internal.numberChannels");
    _loader->output("md5")             >>  PC(_pool, "internal.md5");
    _loader->output("codec")           >>  PC(_pool, "internal.codec");
    _loader->output("bit_rate")        >>  PC(_pool, "internal.bit_rate");
>>>>>>> cc198e9c
    _network = new scheduler::Network(_loader);
}

void AudioLoader::configure() {
    _loader->configure(INHERIT("filename"));
}

void AudioLoader::compute() {
    if (!parameter("filename").isConfigured()) {
        throw EssentiaException("AudioLoader: Trying to call compute() on an "
                                "AudioLoader algo which hasn't been correctly configured.");
    }

    Real& sampleRate = _sampleRate.get();
<<<<<<< HEAD
    int& nChannels = _channels.get();
    vector<StereoSample>& audio = _audio.get();

    _audioStorage->setVector(&audio);
=======
    int& numberChannels = _channels.get();
    string& md5 = _md5.get();
    int& bit_rate = _bit_rate.get();
    string& codec = _codec.get();
    vector<StereoSample>& audio = _audio.get();

    _audioStorage->setVector(&audio);
    // TODO: is using VectorInput indeed faster than using Pool?
>>>>>>> cc198e9c

    // FIXME:
    // _audio.reserve(sth_meaningful);

    _network->run();

<<<<<<< HEAD
    sampleRate = _sampleRateStorage[0];
    nChannels = _channelsStorage[0];
=======
    sampleRate = _pool.value<Real>("internal.sampleRate");
    numberChannels = (int) _pool.value<Real>("internal.numberChannels");
    md5 = _pool.value<std::string>("internal.md5");
    bit_rate = (int) _pool.value<Real>("internal.bit_rate");
    codec = _pool.value<std::string>("internal.codec");

>>>>>>> cc198e9c
    // reset, so it is ready to load audio again
    reset();
}

void AudioLoader::reset() {
    _network->reset();
<<<<<<< HEAD
=======
    _pool.remove("internal.md5");
    _pool.remove("internal.sampleRate");
    _pool.remove("internal.numberChannels");
    _pool.remove("internal.codec");
    _pool.remove("internal.bit_rate");
>>>>>>> cc198e9c
}

} // namespace standard
} // namespace essentia<|MERGE_RESOLUTION|>--- conflicted
+++ resolved
@@ -19,6 +19,7 @@
 
 #include "audioloader.h"
 #include "algorithmfactory.h"
+#include <iomanip>  //  setw()
 
 
 using namespace std;
@@ -149,9 +150,6 @@
         E_DEBUG(EAlgorithm, "AudioLoader: using sample format conversion from "
                             "deprecated audioconvert");
 
-<<<<<<< HEAD
-        _audioConvert = av_audio_convert_alloc(AV_SAMPLE_FMT_S16, 1, _audioCtx->sample_fmt, 1, NULL, 0);
-=======
         if (av_sample_fmt_is_planar(_audioCtx->sample_fmt)) {
           // Ugly hack to treat planar audio format as interleaved
           E_WARNING("AudioLoader: using depricated audioconvert and manually converting planar format to interleaved");
@@ -181,7 +179,6 @@
         else {
           _audioConvert = av_audio_convert_alloc(AV_SAMPLE_FMT_S16, 1, _audioCtx->sample_fmt, 1, NULL, 0);
         }
->>>>>>> cc198e9c
 
         // reserve some more space
         _buff1 = (int16_t*)av_malloc(MAX_AUDIO_FRAME_SIZE * 3);
@@ -255,8 +252,6 @@
 }
 
 
-<<<<<<< HEAD
-=======
 void AudioLoader::pushCodecInfo(std::string codec, int bit_rate) {
     _codec.push(codec);
     _bit_rate.push(bit_rate);
@@ -271,8 +266,6 @@
     return result.str();
 }
 
->>>>>>> cc198e9c
-
 AlgorithmStatus AudioLoader::process() {
     if (!parameter("filename").isConfigured()) {
         throw EssentiaException("AudioLoader: Trying to call process() on an AudioLoader algo which hasn't been correctly configured.");
@@ -287,8 +280,6 @@
             shouldStop(true);
             flushPacket();
             closeAudioFile();
-<<<<<<< HEAD
-=======
             if (_computeMD5) {
                 av_md5_final(_md5Encoded, _checksum);
                 _md5.push(uint8_t_to_hex(_checksum, 16));
@@ -297,7 +288,6 @@
                 string md5 = "";
                 _md5.push(md5);
             }
->>>>>>> cc198e9c
             return FINISHED;
         }
     } while (_packet.stream_index != _streamIdx);
@@ -369,8 +359,6 @@
         }
 #  else
         // direct copy, we do the sample format conversion later if needed
-<<<<<<< HEAD
-=======
 
         // TODO: Libav 9 introduced planar sample formats and converted audio
         // codecs to use these instead of interleaving the samples in the
@@ -384,7 +372,6 @@
         // conversion is done. Afterwards, we will copy the results to audio
         // output accordingly to it being planar or interleaved.
 
->>>>>>> cc198e9c
         memcpy(output, _decodedFrame->data[0], inputDataSize);
         *outputSize = inputDataSize;
 #  endif
@@ -444,9 +431,6 @@
     // _dataSize  input = number of bytes available for write in buff
     //           output = number of bytes actually written (actual: S16 data)
     //E_DEBUG(EAlgorithm, "decode_audio_frame, available bytes in buffer = " << _dataSize);
-<<<<<<< HEAD
-    len = decode_audio_frame(_audioCtx, buff, &_dataSize, &_packet);
-=======
 
     // Note: md5 should be computed before decoding frame, as the decoding may
     // change the content of a packet. Still, not sure if it is correct to
@@ -461,16 +445,12 @@
         char errstring[1204];
         av_strerror(len, errstring, sizeof(errstring));
         ostringstream msg;
->>>>>>> cc198e9c
 
     if (len < 0) {
         // only print error msg when file is not an mp3, because mp3 streams can have tag
         // frames (id3v2?) which libavcodec tries to read as audio anyway, and we don't want
         // to print an error message for that...
         if (_audioCtx->codec_id == CODEC_ID_MP3) {
-<<<<<<< HEAD
-            E_DEBUG(EAlgorithm, "AudioLoader: invalid frame, probably an mp3 tag frame, skipping it");
-=======
             msg << "AudioLoader: invalid frame, skipping it: " << errstring;
             // mp3 streams can have tag frames (id3v2?) which libavcodec tries to
             // read as audio anyway, and we probably don't want print an error
@@ -479,7 +459,6 @@
 
             //E_DEBUG(EAlgorithm, msg);
             E_WARNING(msg.str());
->>>>>>> cc198e9c
         }
         else {
             E_WARNING("AudioLoader: error while decoding, skipping frame");
@@ -487,8 +466,6 @@
         return 0;
     }
 
-<<<<<<< HEAD
-=======
     if (len != _packet.size) {
         // https://www.ffmpeg.org/doxygen/trunk/group__lavc__decoding.html#ga834bb1b062fbcc2de4cf7fb93f154a3e
 
@@ -511,7 +488,6 @@
     _packet.data += len;
 
 
->>>>>>> cc198e9c
     if (_dataSize <= 0) {
         // No data yet, get more frames
         //cout << "no data yet, get more frames" << endl;
@@ -584,10 +560,6 @@
         }
     }
     else { // _nChannels == 2
-<<<<<<< HEAD
-=======
-      if (av_sample_fmt_is_planar(_audioCtx->sample_fmt)) {
-        // planar
         for (int i=0; i<nsamples; i++) {
             audio[i].left() = scale(_buffer[i]);
             audio[i].right() = scale(_buffer[nsamples+i]);
@@ -595,7 +567,6 @@
       }
       else {
         // interleaved
->>>>>>> cc198e9c
         for (int i=0; i<nsamples; i++) {
             audio[i].left() = scale(_buffer[2*i]);
             audio[i].right() = scale(_buffer[2*i+1]);
@@ -654,17 +625,11 @@
     _cStorage = new streaming::VectorOutput<int>(&_channelsStorage);
 
     _loader->output("audio")           >>  _audioStorage->input("data");
-<<<<<<< HEAD
-    _loader->output("sampleRate")      >>  _srStorage->input("data");
-    _loader->output("numberChannels")  >>  _cStorage->input("data");
-
-=======
     _loader->output("sampleRate")      >>  PC(_pool, "internal.sampleRate");
     _loader->output("numberChannels")  >>  PC(_pool, "internal.numberChannels");
     _loader->output("md5")             >>  PC(_pool, "internal.md5");
     _loader->output("codec")           >>  PC(_pool, "internal.codec");
     _loader->output("bit_rate")        >>  PC(_pool, "internal.bit_rate");
->>>>>>> cc198e9c
     _network = new scheduler::Network(_loader);
 }
 
@@ -679,12 +644,6 @@
     }
 
     Real& sampleRate = _sampleRate.get();
-<<<<<<< HEAD
-    int& nChannels = _channels.get();
-    vector<StereoSample>& audio = _audio.get();
-
-    _audioStorage->setVector(&audio);
-=======
     int& numberChannels = _channels.get();
     string& md5 = _md5.get();
     int& bit_rate = _bit_rate.get();
@@ -693,38 +652,29 @@
 
     _audioStorage->setVector(&audio);
     // TODO: is using VectorInput indeed faster than using Pool?
->>>>>>> cc198e9c
 
     // FIXME:
     // _audio.reserve(sth_meaningful);
 
     _network->run();
 
-<<<<<<< HEAD
-    sampleRate = _sampleRateStorage[0];
-    nChannels = _channelsStorage[0];
-=======
     sampleRate = _pool.value<Real>("internal.sampleRate");
     numberChannels = (int) _pool.value<Real>("internal.numberChannels");
     md5 = _pool.value<std::string>("internal.md5");
     bit_rate = (int) _pool.value<Real>("internal.bit_rate");
     codec = _pool.value<std::string>("internal.codec");
 
->>>>>>> cc198e9c
     // reset, so it is ready to load audio again
     reset();
 }
 
 void AudioLoader::reset() {
     _network->reset();
-<<<<<<< HEAD
-=======
     _pool.remove("internal.md5");
     _pool.remove("internal.sampleRate");
     _pool.remove("internal.numberChannels");
     _pool.remove("internal.codec");
     _pool.remove("internal.bit_rate");
->>>>>>> cc198e9c
 }
 
 } // namespace standard
