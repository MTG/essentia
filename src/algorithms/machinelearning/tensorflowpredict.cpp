/*
 * Copyright (C) 2006-2021  Music Technology Group - Universitat Pompeu Fabra
 *
 * This file is part of Essentia
 *
 * Essentia is free software: you can redistribute it and/or modify it under
 * the terms of the GNU Affero General Public License as published by the Free
 * Software Foundation (FSF), either version 3 of the License, or (at your
 * option) any later version.
 *
 * This program is distributed in the hope that it will be useful, but WITHOUT
 * ANY WARRANTY; without even the implied warranty of MERCHANTABILITY or FITNESS
 * FOR A PARTICULAR PURPOSE.  See the GNU General Public License for more
 * details.
 *
 * You should have received a copy of the Affero GNU General Public License
 * version 3 along with this program.  If not, see http://www.gnu.org/licenses/
 */

#include "tensorflowpredict.h"

using namespace std;
using namespace essentia;
using namespace standard;

const char* TensorflowPredict::name = "TensorflowPredict";
const char* TensorflowPredict::category = "Machine Learning";
const char* TensorflowPredict::description = DOC("This algorithm runs a Tensorflow graph and stores the desired output tensors in a pool.\n"
"The Tensorflow graph should be stored in Protocol Buffer (.pb) binary format [1] or as a SavedModel [2], and should contain both the architecture and the weights of the model.\n"
"The parameter `inputs` should contain a list with the names of the input nodes that feed the model. The input Pool should contain the tensors corresponding to each input node stored using Essetia tensors. "
"The pool namespace for each input tensor has to match the input node's name.\n"
"In the same way, the `outputs` parameter should contain the names of the tensors to save. These tensors will be stored inside the output pool under a namespace that matches the tensor's name. "
"TensorFlow nodes return tensors identified as `nodeName:n`, where `n` goes from 0 to the number of outputs of the node - 1. "
"The first output tensor of a node can be referred implicitly (e.g., `nodeName`) or explicitly (e.g., `nodeName:0`), and the subsequent tensors require the specific index (e.g., nodeName:1, nodeName:2). "
"In TensorFlow 2 SavedModels all the outputs of the model are contained in the `PartitionedCall` node (e.g., `PartitionedCall:0`, `PartitionedCall:1`). "
"You can use TenorFlow's `saved_model_cli` to find the relation of outputs and `PartitionedCall` indices, for example:\n"
"\n"
">>>    saved_model_cli show --dir SavedModel/ --all\n"
">>>    ...\n"
">>>    The given SavedModel SignatureDef contains the following output(s):\n"
">>>      outputs['activations'] tensor_info:\n"
">>>          dtype: DT_FLOAT\n"
">>>          shape: (1, 400)\n"
">>>          name: PartitionedCall:0\n"
">>>      outputs['embeddings'] tensor_info:\n"
">>>          dtype: DT_FLOAT\n"
">>>          shape: (1, 1280)\n"
">>>          name: PartitionedCall:1\n"
">>>    ...\n"
"\n"
"To print a list with all the available nodes in the graph set the first element of `outputs` as an empty string (i.e., \"\")."
"\n"
"This algorithm is a wrapper for the Tensorflow C API [3]. The first time it is configured with a non-empty `graphFilename` it will try to load the contained graph and to attach a Tensorflow session to it. "
"The reset method deletes the current session (and the resources attached to it) and creates a new one relying on the available graph. "
"By reconfiguring the algorithm the graph is reloaded and the reset method is called.\n"
"\n"
"References:\n"
"  [1] TensorFlow - An open source machine learning library for research and production.\n"
"  https://www.tensorflow.org/extend/tool_developers/#protocol_buffers\n\n"
"  [2] TensorFlow - An open source machine learning library for research and production.\n"
"  https://www.tensorflow.org/guide/saved_model\n\n"
"  [3] TensorFlow - An open source machine learning library for research and production.\n"
"  https://www.tensorflow.org/api_docs/cc/");


static void DeallocateBuffer(void* data, size_t) {
  free(data);
}


void TensorflowPredict::configure() {
  _savedModel = parameter("savedModel").toString();
  _graphFilename = parameter("graphFilename").toString();

  if ((_savedModel.empty()) and (_graphFilename.empty()) and (_isConfigured)) {
    E_WARNING("TensorflowPredict: You are trying to update a valid configuration with invalid parameters. "
              "If you want to update the configuration specify a valid `graphFilename` or `savedModel` parameter.");
  };

  // Do not do anything if we did not get a non-empty model name.
  if ((_savedModel.empty()) and (_graphFilename.empty())) return;

  _tags = parameter("tags").toVectorString();

  _inputNames = parameter("inputs").toVectorString();
  _outputNames = parameter("outputs").toVectorString();
  _isTraining = parameter("isTraining").toBool();
  _isTrainingName = parameter("isTrainingName").toString();
  _squeeze = parameter("squeeze").toBool();

  (_isTrainingName == "") ? _isTrainingSet = false : _isTrainingSet = true;

  _nInputs = _inputNames.size();
  _nOutputs = _outputNames.size();

  // Allocate input and output tensors.
  _inputTensors.resize(_nInputs + int(_isTrainingSet));
  _inputNodes.resize(_nInputs + int(_isTrainingSet));

  _outputTensors.resize(_nOutputs);
  _outputNodes.resize(_nOutputs);

  TF_DeleteGraph(_graph);
  _graph = TF_NewGraph();

  openGraph();

  _isConfigured = true;
  reset();

  // If the first output name is empty just print out the list of nodes and return.
  if (_outputNames[0] == "") {
    E_INFO(availableNodesInfo());

    return;
  }

  // Initialize the list of input and output node names.
  for (size_t i = 0; i < _nInputs; i++) {
    _inputNodes[i] = graphOperationByName(_inputNames[i]);
  }

  for (size_t i = 0; i < _nOutputs; i++) {
    _outputNodes[i] = graphOperationByName(_outputNames[i]);
  }

  // Add isTraining flag if needed.
  if (_isTrainingSet) {
    const int64_t dims[1] = {};
    TF_Tensor *isTraining = TF_AllocateTensor(TF_BOOL, dims, 0, 1);
    void* isTrainingValue = TF_TensorData(isTraining);

    if (isTrainingValue == NULL) {
      TF_DeleteTensor(isTraining);
      throw EssentiaException("TensorflowPredict: Error generating training phase flag");
    }

    memcpy(isTrainingValue, &_isTraining, sizeof(bool));

    _inputTensors[_nInputs] = isTraining;
    _inputNodes[_nInputs] = graphOperationByName(_isTrainingName);
  }
}


void TensorflowPredict::openGraph() {
  // Prioritize savedModel when both are specified.
  if (!_savedModel.empty()) {
    std::vector<char*> tags_c;
    tags_c.reserve(_tags.size());
    for (size_t i = 0; i < _tags.size(); i++) {
      tags_c.push_back(const_cast<char*>(_tags[i].c_str()));
    }

    TF_LoadSessionFromSavedModel(_sessionOptions, _runOptions,
      _savedModel.c_str(), &tags_c[0], (int)tags_c.size(),
      _graph, NULL, _status);

<<<<<<< HEAD
    E_INFO("TensorflowPredict: Successfully loaded SavedModel: `" << _savedModel << "`");
=======
      if (TF_GetCode(_status) != TF_OK) {
        throw EssentiaException("TensorflowPredict: Error importing SavedModel specified in the `savedModel` parameter. ", TF_Message(_status));
      }

    E_INFO("Successfully loaded SavedModel: `" << _savedModel << "`");
>>>>>>> 16aa325b
    return;
  }

  if (!_graphFilename.empty()) {
    // First we load and initialize the model.
    const auto f = fopen(_graphFilename.c_str(), "rb");
    if (f == NULL) {
      throw EssentiaException(
          "TensorflowPredict: could not open the Tensorflow graph file.");
    }

    fseek(f, 0, SEEK_END);
    const auto fsize = ftell(f);
    fseek(f, 0, SEEK_SET);

    // Graph size sanity check.
    if (fsize < 1) {
      fclose(f);
      throw(EssentiaException("TensorflowPredict: Graph file is empty."));
    }

    // Reserve memory and read the graph.
    const auto data = malloc(fsize);
    fread(data, fsize, 1, f);
    fclose(f);

    TF_Buffer* buffer = TF_NewBuffer();
    buffer->data = data;
    buffer->length = fsize;
    buffer->data_deallocator = DeallocateBuffer;

    TF_GraphImportGraphDef(_graph, buffer, _options, _status);

    TF_DeleteBuffer(buffer);

    if (TF_GetCode(_status) != TF_OK) {
      throw EssentiaException("TensorflowPredict: Error importing graph. ", TF_Message(_status));
    }

    E_INFO("TensorflowPredict: Successfully loaded graph file: `" << _graphFilename << "`");
  }
}


void TensorflowPredict::reset() {
  if (!_isConfigured) return;

  TF_CloseSession(_session, _status);
  if (TF_GetCode(_status) != TF_OK) {
    throw EssentiaException("TensorflowPredict: Error closing session. ", TF_Message(_status));
  }

  TF_DeleteSession(_session, _status);
  if (TF_GetCode(_status) != TF_OK) {
    throw EssentiaException("TensorflowPredict: Error deleting session. ", TF_Message(_status));
  }

  _session = TF_NewSession(_graph, _sessionOptions, _status);
  if (TF_GetCode(_status) != TF_OK) {
    throw EssentiaException("TensorflowPredict: Error creating new session after reset. ", TF_Message(_status));
  }
}


void TensorflowPredict::compute() {
  if (!_isConfigured) {
    throw EssentiaException("TensorflowPredict: This algorithm is not configured. To configure this algorithm you "
                            "should specify a valid `graphFilename` or `savedModel` as input parameter.");
  }

  const Pool& poolIn = _poolIn.get();
  Pool& poolOut = _poolOut.get();

  // Parse the input tensors from the pool into Tensorflow tensors.
  for (size_t i = 0; i < _nInputs; i++) {
    const Tensor<Real>& inputData =
        poolIn.value<Tensor<Real> >(_inputNames[i]);
    _inputTensors[i] = TensorToTF(inputData);
  }

  // Initialize output tensors.
  for (size_t i = 0; i < _nOutputs; i++) {
    _outputTensors[i] = NULL;
  }

  // Run the Tensorflow session.
  TF_SessionRun(_session,
                NULL,                            // Run options.
                &_inputNodes[0],                 // Input node names.
                &_inputTensors[0],               // input tensor values.
                _nInputs + (int)_isTrainingSet,  // Number of inputs.
                &_outputNodes[0],                // Output node names.
                &_outputTensors[0],              // Output tensor values.
                _nOutputs,                       // Number of outputs.
                NULL, 0,                         // Target operations, number of targets.
                NULL,                            // Run metadata.
                _status                          // Output status.
               );

  if (TF_GetCode(_status) != TF_OK) {
    throw EssentiaException("TensorflowPredict: Error running the Tensorflow session. ", TF_Message(_status));
  }

  // Copy the desired tensors into the output pool.
  for (size_t i = 0; i < _nOutputs; i++) {
    poolOut.set(_outputNames[i], TFToTensor(_outputTensors[i], _outputNodes[i]));
  }

  // Deallocate tensors.
  for (size_t i = 0; i < _nInputs; i++) {
    TF_DeleteTensor(_inputTensors[i]);
  }

  for (size_t i = 0; i < _nOutputs; i++) {
    TF_DeleteTensor(_outputTensors[i]);
  }
}


TF_Tensor* TensorflowPredict::TensorToTF(
    const Tensor<Real>& tensorIn) {
  int dims = 1;
  vector<int64_t> shape;

  // With squeeze, the Batch dimension is the only one allowed to be singleton
  shape.push_back((int64_t)tensorIn.dimension(0));

  if (_squeeze) {
    for(int i = 1; i < tensorIn.rank(); i++) {
      if (tensorIn.dimension(i) > 1) {
        shape.push_back((int64_t)tensorIn.dimension(i));
        dims++;
      }
    }

    // There should be at least 2 dimensions (batch, data)
    if (dims == 1) {
      shape.push_back((int64_t) 1);
      dims++;
    }

  } else {
    dims = tensorIn.rank();
    for(int i = 1; i < dims; i++) {
        shape.push_back((int64_t)tensorIn.dimension(i));
      }
  }

  TF_Tensor* tensorOut = TF_AllocateTensor(
      TF_FLOAT, &shape[0], dims,
      (size_t)tensorIn.size() * sizeof(Real));

  if (tensorOut == NULL) {
    throw EssentiaException("TensorflowPredict: Error generating input tensor.");
  }

  // Get a pointer to the data and fill the tensor.
  void* tensorData = TF_TensorData(tensorOut);

  if (tensorData == NULL) {
    TF_DeleteTensor(tensorOut);
    throw EssentiaException("TensorflowPredict: Error generating input tensors data.");
  }

  memcpy(tensorData, tensorIn.data(),
         std::min(tensorIn.size() * sizeof(Real),
                  TF_TensorByteSize(tensorOut)));

  return tensorOut;
}


const Tensor<Real> TensorflowPredict::TFToTensor(
    const TF_Tensor* tensor, TF_Output node) {
  const Real* outputData = static_cast<Real*>(TF_TensorData(tensor));

  // Get the output tensor's shape.
  size_t outNDims = TF_GraphGetTensorNumDims(_graph, node, _status);

  if (TF_GetCode(_status) != TF_OK) {
    throw EssentiaException("TensorflowPredict: Error getting the output tensor's shape. ", TF_Message(_status));
  }

  // Create and array to store the shape of the tensor.
  array<long int, 4> shape {1, 1, 1, 1};
  shape[0] = (int)TF_Dim(tensor, 0);

  // We are assuming one of the following cases:
  //       1 - outNDims = 2 -> Batch + Feats
  //       2 - outNDims = 3 -> Batch + Timestamps + Feats
  //       3 - outNDims = 4 -> Batch + Channels + Timestamps + Feats
  size_t idx = 1;
  for (size_t i = shape.size() - outNDims + 1; i < shape.size(); i++, idx++) {
    shape[i] = (int)TF_Dim(tensor, idx);
  }

  // Return a const reference to the data in Eigen format.
  return TensorMap<const Real>(outputData, shape);
}


TF_Output TensorflowPredict::graphOperationByName(const string nodeName) {
  int index = 0;
  const char* name = nodeName.c_str();

  // TensorFlow operations (or nodes from the graph perspective) return tensors named <nodeName:n>, where n goes
  // from 0 to the number of outputs. The first output tensor of a node can be extracted implicitly (nodeName)
  // or explicitly (nodeName:0). To extract the subsequent tensors, the index has to be specified (nodeName:1,
  // nodeName:2, ...).
  string::size_type n = nodeName.find(':');
  if (n != string::npos) {
    try {
      string::size_type next_char;
      index = stoi(nodeName.substr(n + 1), &next_char);

      if (n + next_char + 1 != nodeName.size()) {
        throw EssentiaException("TensorflowPredict: `" + nodeName + "` is not a valid node name, the index cannot "
                                "be followed by other characters. Make sure that all your inputs and outputs follow "
                                "the pattern `nodeName:n`, where `n` in an integer that goes from 0 to the number "
                                "of outputs of the node - 1.");
      }

    } catch (const invalid_argument& ) {
      throw EssentiaException("TensorflowPredict: `" + nodeName + "` is not a valid node name. Make sure that all "
                              "your inputs and outputs follow the pattern `nodeName:n`, where `n` in an integer that "
                              "goes from 0 to the number of outputs of the node - 1.");
    } 
    name = nodeName.substr(0, n).c_str();
  }

  TF_Operation* oper = TF_GraphOperationByName(_graph, name);

  TF_Output output = {oper, index};

  if (output.oper == NULL) {
    throw EssentiaException("TensorflowPredict: '" + string(nodeName) +
                            "' is not a valid node name of this graph.\n" +
                            availableNodesInfo());
  }

  int n_outputs = TF_OperationNumOutputs(oper);
  if (index > n_outputs - 1) {
    throw EssentiaException("TensorflowPredict: Asked for the output with index `" + to_string(index) +
                            "`, but the node `" + name + "` only has `" + to_string(n_outputs) + "` outputs.");
  }

  return output;
}

vector<string> TensorflowPredict::nodeNames() {
  size_t pos = 0;
  TF_Operation *oper;
  vector<string> nodeNames;

  while ((oper = TF_GraphNextOperation(_graph, &pos)) != NULL) {
    nodeNames.push_back(string(TF_OperationName(oper)));
  }

  return nodeNames;
}<|MERGE_RESOLUTION|>--- conflicted
+++ resolved
@@ -156,15 +156,12 @@
       _savedModel.c_str(), &tags_c[0], (int)tags_c.size(),
       _graph, NULL, _status);
 
-<<<<<<< HEAD
+    if (TF_GetCode(_status) != TF_OK) {
+      throw EssentiaException("TensorflowPredict: Error importing SavedModel specified in the `savedModel` parameter. ", TF_Message(_status));
+    }
+
     E_INFO("TensorflowPredict: Successfully loaded SavedModel: `" << _savedModel << "`");
-=======
-      if (TF_GetCode(_status) != TF_OK) {
-        throw EssentiaException("TensorflowPredict: Error importing SavedModel specified in the `savedModel` parameter. ", TF_Message(_status));
-      }
-
-    E_INFO("Successfully loaded SavedModel: `" << _savedModel << "`");
->>>>>>> 16aa325b
+
     return;
   }
 
