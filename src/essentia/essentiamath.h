/*
 * Copyright (C) 2006-2016  Music Technology Group - Universitat Pompeu Fabra
 *
 * This file is part of Essentia
 *
 * Essentia is free software: you can redistribute it and/or modify it under
 * the terms of the GNU Affero General Public License as published by the Free
 * Software Foundation (FSF), either version 3 of the License, or (at your
 * option) any later version.
 *
 * This program is distributed in the hope that it will be useful, but WITHOUT
 * ANY WARRANTY; without even the implied warranty of MERCHANTABILITY or FITNESS
 * FOR A PARTICULAR PURPOSE.  See the GNU General Public License for more
 * details.
 *
 * You should have received a copy of the Affero GNU General Public License
 * version 3 along with this program.  If not, see http://www.gnu.org/licenses/
 */

#ifndef ESSENTIA_MATH_H
#define ESSENTIA_MATH_H

#ifndef _USE_MATH_DEFINES
#define _USE_MATH_DEFINES
#endif

#include <math.h>
#include <cmath>
#include <vector>
#include <numeric>
#include <limits>
#include <functional>
#include <utility> // for pair
#include <sstream>
#include <algorithm> // for std::sort
#include <deque>
#include "types.h"
#include "utils/tnt/tnt.h"
#include "utils/tnt/tnt2essentiautils.h"
#include "../3rdparty/cephes/bessel/bessel.h"

#define M_2PI (2 * M_PI)

namespace essentia {

template <typename T> bool isPowerTwo(T n) {
  return (n & (n-1)) == 0;
}

template <typename T> T log2(T x) {
  return log(x) / M_LN2;
}

template <typename T>
int ilog10(T n) {
  if (n < 0) return ilog10(-n);
  if (n < 10) return 0; // should return -infinite for n == 0
  return 1 + ilog10(n/10);
}

/**
 * Return the next power of two after the given number n.
 * If n is already a power of two, return n.
 */
template <typename T> T nextPowerTwo(T n) {
  n--;
  n |= (n >> 1);
  n |= (n >> 2);
  n |= (n >> 4);
  n |= (n >> 8);
  n |= (n >> 16);
  return ++n;
}

template <> inline long long int nextPowerTwo(long long int n) {
  n--;
  n |= (n >> 1);
  n |= (n >> 2);
  n |= (n >> 4);
  n |= (n >> 8);
  n |= (n >> 16);
  n |= (n >> 32);
  return ++n;
}

/**
 * Returns the L2-norm of an array
 */
template <typename T> T norm(const std::vector<T>& array) {
  if (array.empty()) {
    throw EssentiaException("trying to calculate norm of empty array");
  }

  T sum = (T) 0.0;

  for (uint i=0; i<array.size(); i++) {
    sum += array[i] * array[i];
  }

  return sqrt(sum);
}

/**
 * Returns the sum of squared values of an array
 */
template <typename T> T sumSquare(const std::vector<T> array, const size_t start, const size_t end) {
  T sum = 0.0;
  for (size_t i = array; i < end; ++i) {
    sum += array[i] * array[i];
  }
  return sum;
}

/**
 * returns the sum of an array, unrolled version.
 */
template <typename T> T sum(const std::vector<T>& array, int start, int end) {
  T sum = 0.0;
  int i = start;

  for (; i<end-8; i+=8) {
    sum += array[i];
    sum += array[i+1];
    sum += array[i+2];
    sum += array[i+3];
    sum += array[i+4];
    sum += array[i+5];
    sum += array[i+6];
    sum += array[i+7];
  }

  // do the rest of the loop
  for (; i<end; i++) {
    sum += array[i];
  }

  return sum;
}

/**
 * returns the mean of an array, unrolled version.
 */
template <typename T> T mean(const std::vector<T>& array, int start, int end) {
  return sum(array, start, end) / (end - start);
}

/**
 * returns the sum of an array.
 */
template <typename T> T sum(const std::vector<T>& array) {
  if (array.empty()) return 0;
  return sum(array, 0, array.size());
}

/**
 * returns the mean of an array.
 */
template <typename T> T mean(const std::vector<T>& array) {
  if (array.empty())
    throw EssentiaException("trying to calculate mean of empty array");
  return mean(array, 0, array.size());
}

/**
 * returns the mean of an array of TNT::Array2D*
 */
template <typename T>
  TNT::Array2D<T> meanMatrix(const std::vector<TNT::Array2D<T>* >& array) {
  if (array.empty())
    throw EssentiaException("trying to calculate mean of empty array");
  //return mean(array, 0, array.size());
  TNT::Array2D<T> mean(array[0]->dim1(), array[0]->dim2());
  matinit(mean);
  for (int i = 0; i < (int)array.size(); i++) {
    mean += *array[i];
  }
  mean /= (Real)array.size();
  return mean;
}

/**
 * returns the mean of an array of TNT::Array2D
 */
template <typename T>
  TNT::Array2D<T> meanMatrix(const std::vector<TNT::Array2D<T> >& array) {
  if (array.empty())
    throw EssentiaException("trying to calculate mean of empty array");
  //return mean(array, 0, array.size());
  TNT::Array2D<T> mean(array[0].dim1(), array[0].dim2());
  matinit(mean);
  for (int i = 0; i < (int)array.size(); i++) {
    mean += array[i];
  }
  mean /= (Real)array.size();
  return mean;
}

// returns the mean of frames
template <typename T>
std::vector<T> meanFrames(const std::vector<std::vector<T> >& frames, int beginIdx=0, int endIdx=-1) {
  if (frames.empty()) {
    throw EssentiaException("trying to calculate mean of empty array of frames");
  }

  if (endIdx == -1) endIdx = (int)frames.size();
  uint vsize = frames[0].size();

  std::vector<T> result(vsize, (T)0.0);
  typename std::vector<std::vector<T> >::const_iterator it = frames.begin() + beginIdx;
  typename std::vector<std::vector<T> >::const_iterator end = frames.begin() + endIdx;
  for (; it!=end; ++it) {
	typename std::vector<T>::const_iterator itFrame = it->begin();
	typename std::vector<T>::const_iterator endFrame = it->end();
	typename std::vector<T>::iterator itResult = result.begin();
    for (; itFrame != endFrame; ++itFrame, ++itResult) {
      *itResult += *itFrame;
    }
  }
  for (uint j=0; j<vsize; j++) result[j] /= (endIdx - beginIdx);

  return result;
}

// returns the median of frames
template <typename T>
std::vector<T> medianFrames(const std::vector<std::vector<T> >& frames, int beginIdx=0, int endIdx=-1) {
  if (frames.empty()) {
    throw EssentiaException("trying to calculate mean of empty array of frames");
  }

  if (endIdx == -1) endIdx = (int)frames.size();

  uint vsize = frames[0].size();
  uint fsize = endIdx - beginIdx;

  std::vector<T> result(vsize, (T)0.0);
  std::vector<T> temp;
  temp.reserve(fsize);

  for (uint i=0; i<vsize; ++i) {
    typename std::vector<std::vector<T> >::const_iterator it = frames.begin() + beginIdx;
    typename std::vector<std::vector<T> >::const_iterator end = frames.begin() + endIdx;

    temp.clear();
    for (; it!=end; ++it) {
      temp.push_back((*it)[i]);
    }
    std::sort(temp.begin(), temp.end());

    // array size is an odd number
    if (fsize % 2 == 0.0) {
      result[i] = (temp[uint(fsize/2 - 1)] + temp[uint(fsize/2)]) / 2;
    }
    // array size is an even number
    else {
      result[i] = temp[uint(fsize/2)];
    }
  }
  return result;
}


// returns the variance of frames
template <typename T>
std::vector<T> varianceFrames(const std::vector<std::vector<T> >& frames) {
  if (frames.empty()) {
    throw EssentiaException("trying to calculate variance of empty array of frames");
  }

  uint nframes = frames.size();
  uint vsize = frames[0].size();

  std::vector<T> m = meanFrames(frames);

  std::vector<T> result(vsize, (T)0.0);
  T diff;
  for (uint i=0; i<nframes; i++) {
    for (uint j=0; j<vsize; j++) {
      diff = frames[i][j] - m[j];
      result[j] += diff*diff;
    }
  }
  for (uint j=0; j<vsize; j++) result[j] /= nframes;

  return result;
}


template <typename T>
std::vector<T> skewnessFrames(const std::vector<std::vector<T> >& frames) {
  if (frames.empty()) {
    throw EssentiaException("trying to calculate skewness of empty array of frames");
  }

  uint nframes = frames.size();
  uint vsize = frames[0].size();

  std::vector<T> m = meanFrames(frames);

  std::vector<T> result(vsize, (T)0.0);
  std::vector<T> m3(vsize, (T)0.0);
  std::vector<T> m2(vsize, (T)0.0);
  T diff;
  for (uint i=0; i<nframes; i++) {
    for (uint j=0; j<vsize; j++) {
      diff = frames[i][j] - m[j];
      m2[j] += diff*diff;
      m3[j] += diff*diff*diff;
    }
  }
  for (uint j=0; j<vsize; j++) {
    m2[j] /= nframes;
    m3[j] /= nframes;
    if (m2[j] == (T)0.) result[j] = (T)0.;
    else result[j] = m3[j] / pow(m2[j], (T)1.5);
  }

  return result;
}

template <typename T>
std::vector<T> kurtosisFrames(const std::vector<std::vector<T> >& frames) {
  if (frames.empty()) {
    throw EssentiaException("trying to calculate kurtosis of empty array of frames");
  }

  uint nframes = frames.size();
  uint vsize = frames[0].size();

  std::vector<T> m = meanFrames(frames);

  std::vector<T> result(vsize, (T)0.0);
  std::vector<T> m2(vsize, (T)0.0);
  std::vector<T> m4(vsize, (T)0.0);
  T diff;
  for (uint i=0; i<nframes; i++) {
    for (uint j=0; j<vsize; j++) {
      diff = frames[i][j] - m[j];
      m2[j] += diff*diff;
      m4[j] += diff*diff*diff*diff;
    }
  }
  for (uint j=0; j<vsize; j++) {
    m2[j] /= nframes;
    m4[j] /= nframes;
    if (m2[j] == (T)0.) result[j] = (T)(-3.);
    else result[j] = m4[j] / (m2[j]*m2[j]) - 3;
  }

  return result;
}


// returns the median of an array
template <typename T> T median(const std::vector<T>& array) {
  if (array.empty())
    throw EssentiaException("trying to calculate median of empty array");

  // median has sense only on sorted array
  std::vector<T> sorted_array = array;
  std::sort(sorted_array.begin(), sorted_array.end());

  uint size = sorted_array.size();

  // array size is an odd number
  if (size % 2 == 0.0) {
    return (sorted_array[uint(size/2 - 1)] + sorted_array[uint(size/2)]) / 2;
  }
  // array size is an even number
  else {
    return sorted_array[uint(size/2)];
  }
}

// returns the absolute value of each element of the array
template <typename T>
void rectify(std::vector<T>& array) {
  for (int i=0; i<(int)array.size(); i++) {
    array[i] = fabs(array[i]);
  }
}

// returns the sum of the squared array = the energy of the array
template <typename T> T energy(const std::vector<T>& array) {
  if (array.empty())
    throw EssentiaException("trying to calculate energy of empty array");

  return inner_product(array.begin(), array.end(), array.begin(), (T)0.0);
}

// returns the instantaneous power of an array
template <typename T> T instantPower(const std::vector<T>& array) {
  return energy(array) / array.size();
}

// silence_cutoff_dB = -60
// silence_cutoff = 10 ^ (silence_cutoff_dB / 10)
// silence cutoff has been set to -90 dB. The rationale behind it is that in
// principle we won't have absolute silence anywhere except for those few seconds
// left between one song and the next one on a CD, all the other frames will
// never have complete digital silence as any equipment will produce some kind
// of noise and even when music is rendered to file it is normally dithered
// first. For this reason we set the silence cutoff as what should be silence
// on a 16bit pcm file, that is (16bit - 1bit)*6.02 which yields -90.3 dB thus
// aproximately -90
#define silenceCutoff 1e-9
#define dbSilenceCutoff -90

// returns true if the signal average energy is below a cutoff value, here -90dB
template <typename T> bool isSilent(const std::vector<T>& array) {
  return instantPower(array) < silenceCutoff;
}

// returns the variance of an array of TNT::Array2D<T> elements
template <typename T>
  TNT::Array2D<T> varianceMatrix(const std::vector<TNT::Array2D<T> >& array, const TNT::Array2D<T> & mean) {
  if (array.empty())
    throw EssentiaException("trying to calculate variance of empty array");

  TNT::Array2D<T> variance(array[0].dim1(), array[0].dim2());
  matinit(variance);

  for (int i=0; i<(int)array.size(); i++) {
    TNT::Array2D<T> temp = array[i] - mean;
    variance += temp * temp;
  }

  return variance / (T)array.size();
}
// returns the variance of an array of TNT::Array2D<T>* elements
template <typename T>
  TNT::Array2D<T> varianceMatrix(const std::vector<TNT::Array2D<T>* >& array, const TNT::Array2D<T> & mean) {
  if (array.empty())
    throw EssentiaException("trying to calculate variance of empty array");

  TNT::Array2D<T> variance(array[0]->dim1(), array[0]->dim2());
  matinit(variance);

  for (int i=0; i<(int)array.size(); i++) {
    TNT::Array2D<T> temp = *array[i] - mean;
    variance += temp * temp;
  }

  return variance / (T)array.size();
}

// returns the variance of an array
template <typename T> T variance(const std::vector<T>& array, const T mean) {
  if (array.empty())
    throw EssentiaException("trying to calculate variance of empty array");

  T variance = (T) 0.0;

  for (uint i=0; i<array.size(); i++) {
    T temp = array[i] - mean;
    variance += temp * temp;
  }

  return variance / array.size();
}

// returns the skewness of an array
template <typename T> T skewness(const std::vector<T>& array, const T mean) {
  if (array.empty())
    throw EssentiaException("trying to calculate skewness of empty array");

  const int n = (int)array.size();
  T m2 = (T)0.0, m3 = (T)0.0;

  for (int i=0; i<n; i++) {
    T temp = array[i] - mean;
    m2 += temp * temp;
    m3 += temp * temp * temp;
  }

  m2 /= n; m3 /= n;

  T result;
  //if (std::isnan(result) || std::isinf(result)) return 0;
  if (m2 == (T)0.) result = (T)0.;
  else result = m3 / pow(m2, (T)1.5);

  return result;
}

// returns the kurtosis of an array
template <typename T> T kurtosis(const std::vector<T>& array, const T mean) {
  if (array.empty())
    throw EssentiaException("trying to calculate kurtosis of empty array");

  const int n = (int)array.size();
  T m2 = (T)0.0, m4 = (T)0.0;

  for (int i=0; i<n; i++) {
    T temp = array[i] - mean;
    m2 += temp * temp;
    m4 += temp * temp * temp * temp;
  }

  m2 /= n; m4 /= n;

  T result;
  //if (std::isnan(result) || std::isinf(result)) return 0;
  if (m2 == (T)0.) result = (T)(-3.);
  else result = m4 / (m2*m2) - 3;

  return result;
}


// returns the standard deviation of an array
template <typename T> T stddev(const std::vector<T>& array, const T mean) {
  if (array.empty())
    throw EssentiaException("trying to calculate stddev of empty array");

  return (T)sqrt(variance(array, mean));
}

// round a value to the nearest integer value
template <typename T> T round(const T value) {
  return (T)std::floor(value + (T)0.5);
}


inline Real lin2db(Real value) {
  return value < silenceCutoff ? dbSilenceCutoff : (Real)10.0 * log10(value);
}


inline Real db2lin(Real value) {
  return pow((Real)10.0, value/(Real)10.0);
}

inline Real pow2db(Real power) {
  return lin2db(power);
}

inline Real db2pow(Real power) {
  return db2lin(power);
}

inline Real amp2db(Real amplitude) {
  return Real(2.0)*lin2db(amplitude);
}

inline Real db2amp(Real amplitude) {
  return db2lin(0.5*amplitude);
}

inline Real linear(Real input) {
  return input;
}

#ifdef OS_WIN32
// The following function hz2bark needs the function asinh,
// which is not included in ANSI math.h and thus does not
// "compile in windows". I copied the function asinh from boost
// http://www.boost.org/boost/math/special_functions/asinh.hpp
// Joachim, 25. June 2007
template<typename T>
inline T asinh(const T x)
{
    using ::std::abs;
    using ::std::sqrt;
    using ::std::log;
    using ::std::numeric_limits;

    T const one = static_cast<T>(1);
    T const two = static_cast<T>(2);

    static T const taylor_2_bound = sqrt(numeric_limits<T>::epsilon());
    static T const taylor_n_bound = sqrt(taylor_2_bound);
    static T const upper_taylor_2_bound = one/taylor_2_bound;
    static T const upper_taylor_n_bound = one/taylor_n_bound;

    if (x >= +taylor_n_bound) {
       if (x > upper_taylor_n_bound) {
          if (x > upper_taylor_2_bound) {
             // approximation by laurent series in 1/x at 0+ order from -1 to 0
             return( log( x * two) );
          }
          else {
             // approximation by laurent series in 1/x at 0+ order from -1 to 1
             return( log( x*two + (one/(x*two)) ) );
          }
       }
       else {
          return( log( x + sqrt(x*x+one) ) );
       }
    }
    else if (x <= -taylor_n_bound) {
       return(-asinh(-x));
    }
    else {
       // approximation by taylor series in x at 0 up to order 2
       T result = x;

       if (abs(x) >= taylor_2_bound)
       {
          T x3 = x*x*x;

          // approximation by taylor series in x at 0 up to order 4
          result -= x3/static_cast<T>(6);
       }
       return(result);
    }
}
#endif

/**
 * Converts a given frequency into its Bark value.
 * This formula is taken from:
 *  H. Traunmüller (1990) "Analytical expressions for the tonotopic sensory scale" J. Acoust. Soc. Am. 88: 97-100.
 * and has been independently verified to be the one that best matches the band
 * frequencies defined by Zwicker in 1961.
 * @param f the input frequency, in Hz
 */
inline Real hz2bark(Real f) {
  Real b = ((26.81*f)/(1960 + f)) - 0.53;

  if (b < 2) b += 0.15*(2-b);
  if (b > 20.1) b += 0.22*(b - 20.1);

  return b;
}

/**
 * Converts a Bark value into its corresponding frequency.
 * This formula is deduced from:
 *  H. Traunmüller (1990) "Analytical expressions for the tonotopic sensory scale" J. Acoust. Soc. Am. 88: 97-100.
 * and has been independently verified to be the one that best matches the band
 * frequencies defined by Zwicker in 1961.
 * @param z the critical band rate, in Bark
 */
inline Real bark2hz(Real z) {
  // note: these conditions have been deduced by inverting the ones from hz2bark
  if (z < 2) z = (z - 0.3) / 0.85;
  if (z > 20.1) z = (z - 4.422) / 1.22;

  // this part comes from Traunmüller's paper (could have deduced it also by myself... ;-) )
  return 1960.0 * (z + 0.53) / (26.28 - z);
}

inline Real barkCriticalBandwidth(Real z) {
  return 52548.0 / (z*z - 52.56 * z + 690.39);
}


inline Real mel2hz(Real mel) {
  return 700.0 * (exp(mel/1127.01048) - 1.0);
}

inline Real mel102hz(Real mel) {
  return 700.0 * (pow(10.0, mel/2595.0) - 1.0);
}

inline Real hz2mel(Real hz) {
  return 1127.01048 * log(hz/700.0 + 1.0);
}

inline Real hz2mel10(Real hz) {
  return 2595.0 * log10(hz/700.0 + 1.0);
}

inline Real hz2hz(Real hz){
  return hz;
}

inline Real hz2cents(Real hz) {
  return 12 * std::log(hz/440)/std::log(2.) + 69;
}

inline int argmin(const std::vector<Real>& input) {
  return std::min_element(input.begin(), input.end()) - input.begin();
}

inline int argmax(const std::vector<Real>& input) {
  return std::max_element(input.begin(), input.end()) - input.begin();
}

// normalize a vector so its largest value gets mapped to 1
// if zero, the vector isn't touched
template <typename T> void normalize(std::vector<T>& array) {
  if (array.empty()) return;

  T maxElement = *std::max_element(array.begin(), array.end());

  if (maxElement != (T) 0.0) {
    for (uint i=0; i<array.size(); i++) {
      array[i] /= maxElement;
    }
  }
}

// normalize to the max(abs(array))
template <typename T> void normalizeAbs(std::vector<T>& array) {
  if (array.empty()) return;
  std::vector<T> absArray = array;
  rectify(absArray);
  T maxElement = *std::max_element(absArray.begin(), absArray.end());

  if (maxElement != (T) 0.0) {
    for (uint i=0; i<array.size(); i++) {
      array[i] /= maxElement;
    }
  }
}

// normalize a vector so it's sum is equal to 1. the vector is not touched if
// it contains negative elements or the sum is zero
template <typename T> void normalizeSum(std::vector<T>& array) {
  if (array.empty()) return;

  //T sumElements = std::accumulate(array.begin(), array.end(), (T) 0.0);
  T sumElements = (T) 0.;
  for (size_t i=0; i<array.size(); ++i) {
    if (array[i] < 0) return;
    sumElements += array[i];
  }

  if (sumElements != (T) 0.0) {
    for (size_t i=0; i<array.size(); ++i) {
      array[i] /= sumElements;
    }
  }
}

// returns the difference and approximate derivative vector of a vector
// derivative(x), for a vector x, is [x(1)-x(0)  x(2)-x(1) ... x(n-1)-x(n-2)]
template <typename T>
std::vector<T> derivative(const std::vector<T>& array) {
  if (array.size() < 2) {
     throw EssentiaException("trying to calculate approximate derivative of empty or single-element array");
  }

  std::vector<T> result(array.size()-1, (T)0.0);
  for (int i=0; i<(int)result.size(); i++) {
    result[i] = array[i+1] - array[i];
  }
  return result;
}

template<typename T, typename U, typename Comparator=std::greater<T> >
class PairCompare : public std::binary_function<T, U, bool> {
  Comparator _cmp;
  public:
    bool operator () (const std::pair<T,U>& p1, const std::pair<T,U>& p2) const {
      if (_cmp(p1.first, p2.first)) return true;
      if (_cmp(p2.first, p1.first)) return false;
      return _cmp(p1.second, p2.second);
    }
};

// sorts two vectors by the cmp function. If the first elements of the pairs
// are equal, then it sorts by using cmp on the second value of the pair
template <typename T, typename U, typename Comparator>
void sortpair(std::vector<T>& v1, std::vector<U>& v2) {
  if (v1.size() != v2.size()) {
    throw EssentiaException("Cannot sort vectors of different size");
  }
  int size = v1.size();
  std::vector<std::pair<T, U> > tmp(size);
  for (int i=0; i<size; i++)
    tmp[i] = std::make_pair(v1[i], v2[i]);
  std::sort(tmp.begin(), tmp.end(), PairCompare<T, U, Comparator>());
  for (int i=0; i<size; i++) {
    v1[i] = tmp[i].first;
    v2[i] = tmp[i].second;
  }
}


// returns whether a number is a denormal number or not
inline bool isDenormal(const float& x) {
  return std::fpclassify(x) == FP_SUBNORMAL;

  // old version: works only for i386 and float
  //const int& xbits = reinterpret_cast<const int&>(x);
  //const int absMantissa = xbits & 0x007FFFFF;
  //const int biasedExponent = xbits & 0x7F800000;
  //return (biasedExponent == 0 && absMantissa != 0);
}

// should always return a positive value, even when a/b is negative
template <typename T> T fmod(T a, T b) {
  T q = floor(a/b);
  return a - q*b;
}

// returns the principal phase argument between [-PI,PI]
template <typename T> T princarg(T y) {
  T x = essentia::fmod(y + M_PI, M_2PI);
  //if (x < 0) x += M_2PI; // should be useless with our implementation of fmod
  return x - M_PI;
}

/**
 * Given a set of values, computes the associated histogram. This method is
 * designed to work the same way as in Matlab/Octave. It is based on the
 * algorithms used in Octave rather than Matlab. The result structures
 * (n_arr, x_arr) have to be allocated before calling this function.
 * @param array the input array, containing the data values
 * @param n the number of elements of this array
 * @param n_array the array where the distribution will be written
 * @param x_array the array that will contain the centers of each bin
 * @param n_bins the number of desired bins for the distribution
 */
template <typename T>
void hist(const T* array, uint n, int* n_array, T* x_array, uint n_bins) {
  T miny = *std::min_element(array, array+n);
  T maxy = *std::max_element(array, array+n);

  // x contains the center of the bins
  for (uint i=0; i<n_bins; i++) {
    x_array[i] = (0.5 + i)*(maxy - miny)/n_bins + miny;
  }

  // cutoff contains the boundaries between the bins
  std::vector<T> cutoff(n_bins - 1);
  for (uint i=0; i<n_bins-1; i++) {
    cutoff[i] = (x_array[i] + x_array[i+1]) / 2.0;
  }

  // algo: either build the cumulated histogram by 2-level
  //       for-loops, and then build the diff, or first
  //       sort the distribution and do it directly.
  // 1st version: O(n^2) time, O(1) space
  // 2nd version: O(n·log(n)) time, O(n) space

  // implementation of 2nd version
  std::vector<T> dist(array, array+n);
  std::sort(dist.begin(), dist.end());
  uint current_cutoff_idx = 0;
  T current_cutoff = cutoff[0];
  for (uint i=0; i<n_bins; i++) n_array[i] = 0;

  for (uint i=0; i<n; i++) {
    while (dist[i] > current_cutoff) {
      // last case; skip the rest and fill in the last bin
      if (current_cutoff_idx == n_bins-2) {
    n_array[n_bins-1] = n-i; // fill in the last bin with what's left
    i = n; // to jump out of the 2nd loop (the 'for' one)
    n_array[n_bins-2]--; // to compensate for the last one that will be added before jumping out of the loop
    break;
      }
      current_cutoff_idx++;
      current_cutoff = cutoff[current_cutoff_idx];
    }
    n_array[current_cutoff_idx]++;
  }
}


/**
 * returns in output the number of occurence of each value in the input vector
 */
template <typename T>
void bincount(const std::vector<T>& input, std::vector<T>& output) {
   output.clear();
   output.resize( (int) ( std::max<Real>( input[argmax(input)], 0.) + 0.5 ) + 1);
   uint index = 0;
   for (uint i=0; i< input.size(); i++) {
     index = int(std::max<Real>(input[i],0) + 0.5);
     if (index < output.size() ) {
       output[index] += 1.;
     }
   }
}


/**
 * Transpose the given matrix. This function throws an exception if all the rows
 * do not have the same size.
 */
template <typename T>
std::vector<std::vector<T> > transpose(const std::vector<std::vector<T> >& m) {
  if (m.empty()) return std::vector<std::vector<T> >();

  int nrows = m.size();
  int ncols = m[0].size();
  for (int i=1; i<nrows; i++) {
    if ((int)m[i].size() != ncols) {
      std::ostringstream ss;
      ss <<"Trying to transpose a non rectangular matrix. Expecting dim2 = " << ncols
         << " but got " << m[i].size() << ". Cannot transpose!";
      throw EssentiaException(ss.str());
    }
  }

  std::vector<std::vector<T> > result(ncols, std::vector<Real>(nrows));
  for (int i=0; i<nrows; i++) {
    for (int j=0; j<ncols; j++) {
      result[j][i] = m[i][j];
    }
  }

  return result;
}

template <typename T>
TNT::Array2D<T> transpose(const TNT::Array2D<T>& m) {
  if (m.dim1() == 0) return TNT::Array2D<T>();

  int nrows = m.dim1();
  int ncols = m.dim2();

  TNT::Array2D<T> result(ncols, nrows);
  for (int i=0; i<nrows; i++) {
    for (int j=0; j<ncols; j++) {
      result[j][i] = m[i][j];
    }
  }

  return result;
}

<<<<<<< HEAD
inline std::string equivalentKey(const std::string key) {
  if (key == "C")
    return "C";

  if (key == "C#")
    return "Db";

  if (key == "Db")
    return "C#";

  if (key == "D")
    return "D";

  if (key == "D#")
    return "Eb";

  if (key == "Eb")
    return "D#";

  if (key == "E")
    return "E";

  if (key == "F")
    return "F";

  if (key == "F#")
    return "Gb";

  if (key == "Gb")
    return "F#";

  if (key == "G")
    return "G";

  if (key == "G#")
    return "Ab";

  if (key == "Ab")
    return "G#";

  if (key == "A")
    return "A";

  if (key == "A#")
    return "Bb";

  if (key == "Bb")
    return "A#";

  if (key == "B")
    return "B";

  return "";
=======
template <typename T>
T iv(T v, T z) {
    return (T)cephes_iv((double)v, (double)z);
}

/**
 * Sample covariance
 */
template <typename T> T covariance(const std::vector<T>& x, const T xMean, const std::vector<T>& y, const T yMean) {
  if (x.empty())
    throw EssentiaException("trying to calculate covariance of empty array");
  if (y.empty())
    throw EssentiaException("trying to calculate covariance of empty array");
  if (x.size() != y.size())
    throw EssentiaException("x and y should have the same size");

  T cov = (T) 0.0;

  for (uint i=0; i<x.size(); i++) {
    cov += (x[i] - xMean) * (y[i] - yMean);
  }

  return (T)(cov / (Real)x.size());
}

/**
 * Returns the sample Pearson correlation coefficient of a pair of vectors as described in,
 * https://en.wikipedia.org/wiki/Pearson_correlation_coefficient
 */
template <typename T> T pearsonCorrelationCoefficient(const std::vector<T>& x, const std::vector<T>& y) {
  if (x.empty())
    throw EssentiaException("trying to calculate covariance of empty array");
  if (y.empty())
    throw EssentiaException("trying to calculate covariance of empty array");
  if (x.size() != y.size())
    throw EssentiaException("x and y should have the same size");

  T xMean = mean(x);
  T yMean = mean(y);
  
  T cov = covariance(x, xMean, y, yMean);

  T xStddev = stddev(x, xMean);
  T yStddev = stddev(y, yMean);

  // When dealing with constants corraltion is 0 by convention. 
  if ((xStddev == (T)0.0) || (xStddev == (T)0.0) || (xStddev == (T)0.0)) return (T) 0.0;
  
  T corr = cov / (xStddev * yStddev);

  // Numerical error can yield results slightly outside the analytical range [-1, 1].
  // Clipping the output is a cheap way to mantain this contrain.
  // Seen in https://github.com/numpy/numpy/blob/v1.15.0/numpy/lib/function_base.py#L2403-L2406
  return std::max(std::min(corr, (T)1.0), (T)-1.0);
>>>>>>> bb786089
}

} // namespace essentia

#endif // ESSENTIA_MATH_H<|MERGE_RESOLUTION|>--- conflicted
+++ resolved
@@ -914,7 +914,6 @@
   return result;
 }
 
-<<<<<<< HEAD
 inline std::string equivalentKey(const std::string key) {
   if (key == "C")
     return "C";
@@ -968,7 +967,7 @@
     return "B";
 
   return "";
-=======
+
 template <typename T>
 T iv(T v, T z) {
     return (T)cephes_iv((double)v, (double)z);
@@ -1023,7 +1022,6 @@
   // Clipping the output is a cheap way to mantain this contrain.
   // Seen in https://github.com/numpy/numpy/blob/v1.15.0/numpy/lib/function_base.py#L2403-L2406
   return std::max(std::min(corr, (T)1.0), (T)-1.0);
->>>>>>> bb786089
 }
 
 } // namespace essentia
