/*
 * Copyright (C) 2006-2013  Music Technology Group - Universitat Pompeu Fabra
 *
 * This file is part of Essentia
 *
 * Essentia is free software: you can redistribute it and/or modify it under
 * the terms of the GNU Affero General Public License as published by the Free
 * Software Foundation (FSF), either version 3 of the License, or (at your
 * option) any later version.
 *
 * This program is distributed in the hope that it will be useful, but WITHOUT
 * ANY WARRANTY; without even the implied warranty of MERCHANTABILITY or FITNESS
 * FOR A PARTICULAR PURPOSE.  See the GNU General Public License for more
 * details.
 *
 * You should have received a copy of the Affero GNU General Public License
 * version 3 along with this program.  If not, see http://www.gnu.org/licenses/
 */

#ifndef ESSENTIA_CONFIG_H
#define ESSENTIA_CONFIG_H

#include "version.h"

/**
 * Essentia version number.
 */
#ifndef ESSENTIA_VERSION
<<<<<<< HEAD
#define ESSENTIA_VERSION "2.0.1"
=======
#define ESSENTIA_VERSION "Undefined"
#endif


/**
 * Essentia github commit hash
 */

#ifndef ESSENTIA_GIT_SHA
#define ESSENTIA_GIT_SHA "Undefined"
>>>>>>> e9dfe051
#endif


/**
 * if set to @c 1, debugging will be enabled and you will be able to control
 * it using the functions defined in the debugging.h file. It is recommended
 * to disable it only in the situations where you need the absolute last drop
 * of performance, because debug levels that are not activated do cost a
 * little bit, but not that much really.
 */
#ifndef DEBUGGING_ENABLED
#define DEBUGGING_ENABLED 1
#endif


/**
 * if set to @c 1, essentia will be exporting symbols which are part of the main
 * API. Use this when compiling it as a shared library. Also needed for
 * compiling the python bindings.
 */
#ifndef ESSENTIA_EXPORTS
#define ESSENTIA_EXPORTS 1
#endif


/**
 * if set to @c 1, this will remove all documentation strings from the compiled
 * library or executable.
 */
#ifndef STRIP_DOCUMENTATION
#define STRIP_DOCUMENTATION 0
#endif


/**
 * if set to @c 1, all string comparisons in essentia are case-sensitive,
 * otherwise they are case-insensitive (slower).
 */
#ifndef CASE_SENSITIVE
#define CASE_SENSITIVE 1
#endif


/**
 *  if set to @c 1, essentia will use safe type comparisons (i.e.: based on
 *  the name of the type, rather than just on the pointer) when setting
 *  inputs/outputs of an algorithm. This allows type comparisons to work across
 *  dynamic libraries boundaries, but is a little bit slower.
 */
#ifndef SAFE_TYPE_COMPARISONS
#define SAFE_TYPE_COMPARISONS 0
#endif


/**
 * - if set to @c 1, this allows to use default values for the parameters when
 *   the algorithm defines them.
 * - if set to @c 0, this requires algorithm instantiations to always explicitly
 *   specify all the parameters. If they are not all specified, the
 *   instantiation of the algorithm will fail and throw an exception.
 */
#ifndef ALLOW_DEFAULT_PARAMETERS
#define ALLOW_DEFAULT_PARAMETERS 1
#endif

/**
 * C++ version
 */
#if __cplusplus >= 201103L
#  define CPP_11
#endif

/**
 * OS type.
 */
#if defined(_MSC_VER) || defined(_WIN32)
#  define OS_WIN32
#else
#  if defined(macintosh) || defined(__APPLE__) || defined(__APPLE_CC__)
#    define OS_MAC
#  elif defined(__FreeBSD__)
#    define OS_FREEBSD
#  else
#    define OS_LINUX
#  endif
#endif


#ifndef DOXYGEN_SHOULD_SKIP_THIS

// some Windows peculiarities that need to be fixed
#ifdef OS_WIN32

  #pragma warning (disable : 4251 4275) // disable the DLL warnings...
  #pragma warning (disable : 4244 4305 4267) // disable float<=>double conversion warnings
  #pragma warning (disable : 4996) // XYZ was declared deprecated
  #pragma warning (disable : 4146) // MersenneTwister.h:273 unary minus operator applied to unsigned type, result still unsigned
  #pragma warning (disable : 4355) // this used in class initialization, but we do it in a safe way

  // tell microsoft we would like to use std::min and std::max
  #define NOMINMAX

  typedef unsigned int uint;

  #define strcasecmp _stricmp

  #include <float.h>

  // don't need this for MINGW  // TODO test
  /*
  namespace std {
    template <typename T>
    inline bool isnan(T x) {
      return _isnan(x) != 0;
    }
    template <typename T>
    inline bool isinf(T x) {
      return _finite(x) == 0;
    }
  } */
#endif // OS_WIN32


#ifdef OS_MAC
typedef unsigned int uint;
#endif // OS_MAC


// returns GCC version as a single constant, valid for both linux & mac
#ifndef OS_WIN32
#  define GCC_VERSION (__GNUC__ * 10000     \
                     + __GNUC_MINOR__ * 100 \
                     + __GNUC_PATCHLEVEL__)
#endif // OS_WIN32


// Visibility options.
// Functions will not appear as part of a DSO exported objects by default
// unless they have been marked with an ESSENTIA_API qualifier.
// See http://gcc.gnu.org/wiki/Visibility for more information on the subject.
#ifdef OS_WIN32
#  define ESSENTIA_DLLEXPORT __declspec(dllexport)
#  define ESSENTIA_DLLIMPORT __declspec(dllimport)
#else
#  if (GCC_VERSION >= 40000)
#    define ESSENTIA_DLLEXPORT __attribute__ ((visibility("default")))
#    define ESSENTIA_DLLIMPORT __attribute__ ((visibility("default")))
#  else
#    define ESSENTIA_DLLEXPORT
#    define ESSENTIA_DLLIMPORT
#  endif
#endif


// define ESSENTIA_EXPORTS when building the DLL, don't when importing it
// into your application.
#if ESSENTIA_EXPORTS
#  define ESSENTIA_API ESSENTIA_DLLEXPORT
#else
#  define ESSENTIA_API ESSENTIA_DLLIMPORT
#endif


// do we strip algorithm documentation from the resulting binary or not?
#if STRIP_DOCUMENTATION
#  define DOC(x) "Unavailable"
#else
#  define DOC(x) x
#endif


// case-insensitive or not?
#if CASE_SENSITIVE
#  define string_cmp std::less<std::string>
#  define charptr_cmp strcmp
#else
#  define string_cmp case_insensitive_str_cmp
#  define charptr_cmp strcasecmp
#endif


#endif // DOXYGEN_SHOULD_SKIP_THIS


#endif // ESSENTIA_CONFIG_H<|MERGE_RESOLUTION|>--- conflicted
+++ resolved
@@ -26,9 +26,6 @@
  * Essentia version number.
  */
 #ifndef ESSENTIA_VERSION
-<<<<<<< HEAD
-#define ESSENTIA_VERSION "2.0.1"
-=======
 #define ESSENTIA_VERSION "Undefined"
 #endif
 
@@ -39,7 +36,6 @@
 
 #ifndef ESSENTIA_GIT_SHA
 #define ESSENTIA_GIT_SHA "Undefined"
->>>>>>> e9dfe051
 #endif
 
 
